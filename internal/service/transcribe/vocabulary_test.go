--- conflicted
+++ resolved
@@ -30,13 +30,8 @@
 
 	resource.ParallelTest(t, resource.TestCase{
 		PreCheck: func() {
-<<<<<<< HEAD
 			acctest.PreCheck(ctx, t)
-			acctest.PreCheckPartitionHasService(names.TranscribeEndpointID, t)
-=======
-			acctest.PreCheck(t)
 			acctest.PreCheckPartitionHasService(t, names.TranscribeEndpointID)
->>>>>>> 78d002fe
 			testAccVocabulariesPreCheck(ctx, t)
 		},
 		ErrorCheck:               acctest.ErrorCheck(t, names.TranscribeEndpointID),
@@ -74,13 +69,8 @@
 
 	resource.ParallelTest(t, resource.TestCase{
 		PreCheck: func() {
-<<<<<<< HEAD
 			acctest.PreCheck(ctx, t)
-			acctest.PreCheckPartitionHasService(names.TranscribeEndpointID, t)
-=======
-			acctest.PreCheck(t)
 			acctest.PreCheckPartitionHasService(t, names.TranscribeEndpointID)
->>>>>>> 78d002fe
 			testAccVocabulariesPreCheck(ctx, t)
 		},
 		ErrorCheck:               acctest.ErrorCheck(t, names.TranscribeEndpointID),
@@ -114,13 +104,8 @@
 	file2 := "test2.txt"
 	resource.ParallelTest(t, resource.TestCase{
 		PreCheck: func() {
-<<<<<<< HEAD
 			acctest.PreCheck(ctx, t)
-			acctest.PreCheckPartitionHasService(names.TranscribeEndpointID, t)
-=======
-			acctest.PreCheck(t)
 			acctest.PreCheckPartitionHasService(t, names.TranscribeEndpointID)
->>>>>>> 78d002fe
 			testAccVocabulariesPreCheck(ctx, t)
 		},
 		ErrorCheck:               acctest.ErrorCheck(t, names.TranscribeEndpointID),
@@ -159,13 +144,8 @@
 
 	resource.ParallelTest(t, resource.TestCase{
 		PreCheck: func() {
-<<<<<<< HEAD
 			acctest.PreCheck(ctx, t)
-			acctest.PreCheckPartitionHasService(names.TranscribeEndpointID, t)
-=======
-			acctest.PreCheck(t)
 			acctest.PreCheckPartitionHasService(t, names.TranscribeEndpointID)
->>>>>>> 78d002fe
 			testAccVocabulariesPreCheck(ctx, t)
 		},
 		ErrorCheck:               acctest.ErrorCheck(t, names.TranscribeEndpointID),
@@ -213,13 +193,8 @@
 
 	resource.ParallelTest(t, resource.TestCase{
 		PreCheck: func() {
-<<<<<<< HEAD
 			acctest.PreCheck(ctx, t)
-			acctest.PreCheckPartitionHasService(names.TranscribeEndpointID, t)
-=======
-			acctest.PreCheck(t)
 			acctest.PreCheckPartitionHasService(t, names.TranscribeEndpointID)
->>>>>>> 78d002fe
 			testAccVocabulariesPreCheck(ctx, t)
 		},
 		ErrorCheck:               acctest.ErrorCheck(t, names.TranscribeEndpointID),

// Copyright (c) HashiCorp, Inc.
// SPDX-License-Identifier: MPL-2.0

package memorydb

import (
	"context"
	"log"

	"github.com/aws/aws-sdk-go/aws"
	"github.com/aws/aws-sdk-go/service/memorydb"
	"github.com/hashicorp/aws-sdk-go-base/v2/awsv1shim/v2/tfawserr"
	"github.com/hashicorp/terraform-plugin-sdk/v2/diag"
	"github.com/hashicorp/terraform-plugin-sdk/v2/helper/schema"
	"github.com/hashicorp/terraform-plugin-sdk/v2/helper/validation"
	"github.com/hashicorp/terraform-provider-aws/internal/conns"
	"github.com/hashicorp/terraform-provider-aws/internal/errs/sdkdiag"
	"github.com/hashicorp/terraform-provider-aws/internal/flex"
	tftags "github.com/hashicorp/terraform-provider-aws/internal/tags"
	"github.com/hashicorp/terraform-provider-aws/internal/tfresource"
	"github.com/hashicorp/terraform-provider-aws/internal/verify"
	"github.com/hashicorp/terraform-provider-aws/names"
)

// @SDKResource("aws_memorydb_user", name="User")
// @Tags(identifierAttribute="arn")
func ResourceUser() *schema.Resource {
	return &schema.Resource{
		CreateWithoutTimeout: resourceUserCreate,
		ReadWithoutTimeout:   resourceUserRead,
		UpdateWithoutTimeout: resourceUserUpdate,
		DeleteWithoutTimeout: resourceUserDelete,

		Importer: &schema.ResourceImporter{
			StateContext: schema.ImportStatePassthroughContext,
		},

		CustomizeDiff: verify.SetTagsDiff,

		Schema: map[string]*schema.Schema{
			"access_string": {
				Type:     schema.TypeString,
				Required: true,
			},
			"arn": {
				Type:     schema.TypeString,
				Computed: true,
			},
			"authentication_mode": {
				Type:     schema.TypeList,
				Required: true,
				MaxItems: 1,
				Elem: &schema.Resource{
					Schema: map[string]*schema.Schema{
						"passwords": {
							Type:     schema.TypeSet,
							Optional: true,
							MinItems: 1,
							MaxItems: 2,
							Elem: &schema.Schema{
								Type:         schema.TypeString,
								ValidateFunc: validation.StringLenBetween(16, 128),
							},
							Set:       schema.HashString,
							Sensitive: true,
						},
						"password_count": {
							Type:     schema.TypeInt,
							Computed: true,
						},
						"type": {
							Type:         schema.TypeString,
							Required:     true,
							ValidateFunc: validation.StringInSlice(memorydb.InputAuthenticationType_Values(), false),
						},
					},
				},
			},
			"minimum_engine_version": {
				Type:     schema.TypeString,
				Computed: true,
			},
			names.AttrTags:    tftags.TagsSchema(),
			names.AttrTagsAll: tftags.TagsSchemaComputed(),
			"user_name": {
				Type:         schema.TypeString,
				Required:     true,
				ForceNew:     true,
				ValidateFunc: validateResourceName(userNameMaxLength),
			},
		},
	}
}

func resourceUserCreate(ctx context.Context, d *schema.ResourceData, meta interface{}) diag.Diagnostics {
	var diags diag.Diagnostics

	conn := meta.(*conns.AWSClient).MemoryDBConn(ctx)

	userName := d.Get("user_name").(string)
	input := &memorydb.CreateUserInput{
		AccessString: aws.String(d.Get("access_string").(string)),
		Tags:         getTagsIn(ctx),
		UserName:     aws.String(userName),
	}

	if v, ok := d.GetOk("authentication_mode"); ok && len(v.([]interface{})) > 0 && v.([]interface{})[0] != nil {
		input.AuthenticationMode = expandAuthenticationMode(v.([]interface{})[0].(map[string]interface{}))
	}

	_, err := conn.CreateUserWithContext(ctx, input)

	if err != nil {
		return sdkdiag.AppendErrorf(diags, "creating MemoryDB User (%s): %s", userName, err)
	}

	d.SetId(userName)

	return append(diags, resourceUserRead(ctx, d, meta)...)
}

func resourceUserRead(ctx context.Context, d *schema.ResourceData, meta interface{}) diag.Diagnostics {
	var diags diag.Diagnostics

	conn := meta.(*conns.AWSClient).MemoryDBConn(ctx)

	user, err := FindUserByName(ctx, conn, d.Id())

	if !d.IsNewResource() && tfresource.NotFound(err) {
		log.Printf("[WARN] MemoryDB User (%s) not found, removing from state", d.Id())
		d.SetId("")
		return diags
	}

	if err != nil {
		return sdkdiag.AppendErrorf(diags, "reading MemoryDB User (%s): %s", d.Id(), err)
	}

	d.Set("access_string", user.AccessString)
	d.Set("arn", user.ARN)

	if v := user.Authentication; v != nil {
		authenticationMode := map[string]interface{}{
			"passwords":      d.Get("authentication_mode.0.passwords"),
			"password_count": aws.Int64Value(v.PasswordCount),
			"type":           aws.StringValue(v.Type),
		}

		if err := d.Set("authentication_mode", []interface{}{authenticationMode}); err != nil {
			return sdkdiag.AppendErrorf(diags, "setting authentication_mode: %s", err)
		}
	}

	d.Set("minimum_engine_version", user.MinimumEngineVersion)
	d.Set("user_name", user.Name)

	return diags
}

func resourceUserUpdate(ctx context.Context, d *schema.ResourceData, meta interface{}) diag.Diagnostics {
	var diags diag.Diagnostics

	conn := meta.(*conns.AWSClient).MemoryDBConn(ctx)

	if d.HasChangesExcept("tags", "tags_all") {
		input := &memorydb.UpdateUserInput{
			UserName: aws.String(d.Id()),
		}

		if d.HasChange("access_string") {
			input.AccessString = aws.String(d.Get("access_string").(string))
		}

		if v, ok := d.GetOk("authentication_mode"); ok && len(v.([]interface{})) > 0 && v.([]interface{})[0] != nil {
			input.AuthenticationMode = expandAuthenticationMode(v.([]interface{})[0].(map[string]interface{}))
		}

		_, err := conn.UpdateUserWithContext(ctx, input)

		if err != nil {
			return sdkdiag.AppendErrorf(diags, "updating MemoryDB User (%s): %s", d.Id(), err)
		}

		if err := waitUserActive(ctx, conn, d.Id()); err != nil {
			return sdkdiag.AppendErrorf(diags, "waiting for MemoryDB User (%s) update: %s", d.Id(), err)
		}
	}

	return append(diags, resourceUserRead(ctx, d, meta)...)
}

func resourceUserDelete(ctx context.Context, d *schema.ResourceData, meta interface{}) diag.Diagnostics {
	var diags diag.Diagnostics

	conn := meta.(*conns.AWSClient).MemoryDBConn(ctx)

	log.Printf("[DEBUG] Deleting MemoryDB User: (%s)", d.Id())
	_, err := conn.DeleteUserWithContext(ctx, &memorydb.DeleteUserInput{
		UserName: aws.String(d.Id()),
	})

	if tfawserr.ErrCodeEquals(err, memorydb.ErrCodeUserNotFoundFault) {
		return diags
	}

	if err != nil {
		return sdkdiag.AppendErrorf(diags, "deleting MemoryDB User (%s): %s", d.Id(), err)
	}

	if err := waitUserDeleted(ctx, conn, d.Id()); err != nil {
		return sdkdiag.AppendErrorf(diags, "waiting for MemoryDB User (%s) delete: %s", d.Id(), err)
	}

<<<<<<< HEAD
	return nil
}

func expandAuthenticationMode(tfMap map[string]interface{}) *memorydb.AuthenticationMode {
	if tfMap == nil {
		return nil
	}

	apiObject := &memorydb.AuthenticationMode{}

	if v, ok := tfMap["passwords"].(*schema.Set); ok && v.Len() > 0 {
		apiObject.Passwords = flex.ExpandStringSet(v)
	}

	if v, ok := tfMap["type"].(string); ok && v != "" {
		apiObject.Type = aws.String(v)
	}

	return apiObject
=======
	return diags
>>>>>>> 7e31a731
}<|MERGE_RESOLUTION|>--- conflicted
+++ resolved
@@ -211,8 +211,7 @@
 		return sdkdiag.AppendErrorf(diags, "waiting for MemoryDB User (%s) delete: %s", d.Id(), err)
 	}
 
-<<<<<<< HEAD
-	return nil
+	return diags
 }
 
 func expandAuthenticationMode(tfMap map[string]interface{}) *memorydb.AuthenticationMode {
@@ -231,7 +230,4 @@
 	}
 
 	return apiObject
-=======
-	return diags
->>>>>>> 7e31a731
 }
// Copyright (c) HashiCorp, Inc.
// SPDX-License-Identifier: MPL-2.0

package route53resolver_test

import (
	"context"
	"fmt"
	"testing"

	"github.com/aws/aws-sdk-go/service/route53resolver"
	sdkacctest "github.com/hashicorp/terraform-plugin-testing/helper/acctest"
	"github.com/hashicorp/terraform-plugin-testing/helper/resource"
	"github.com/hashicorp/terraform-plugin-testing/terraform"
	"github.com/hashicorp/terraform-provider-aws/internal/acctest"
	"github.com/hashicorp/terraform-provider-aws/internal/conns"
	tfroute53resolver "github.com/hashicorp/terraform-provider-aws/internal/service/route53resolver"
	"github.com/hashicorp/terraform-provider-aws/internal/tfresource"
	"github.com/hashicorp/terraform-provider-aws/names"
)

func TestAccRoute53ResolverFirewallRule_basic(t *testing.T) {
	ctx := acctest.Context(t)
	var v route53resolver.FirewallRule
	rName := sdkacctest.RandomWithPrefix(acctest.ResourcePrefix)
	resourceName := "aws_route53_resolver_firewall_rule.test"

	resource.ParallelTest(t, resource.TestCase{
		PreCheck:                 func() { acctest.PreCheck(ctx, t); testAccPreCheck(ctx, t) },
		ErrorCheck:               acctest.ErrorCheck(t, names.Route53ResolverServiceID),
		ProtoV5ProviderFactories: acctest.ProtoV5ProviderFactories,
		CheckDestroy:             testAccCheckFirewallRuleDestroy(ctx),
		Steps: []resource.TestStep{
			{
				Config: testAccFirewallRuleConfig_basic(rName),
				Check: resource.ComposeTestCheckFunc(
					testAccCheckFirewallRuleExists(ctx, resourceName, &v),
<<<<<<< HEAD
					resource.TestCheckResourceAttr(resourceName, "name", rName),
					resource.TestCheckResourceAttr(resourceName, "action", "ALLOW"),
					resource.TestCheckResourceAttrPair(resourceName, "firewall_rule_group_id", "aws_route53_resolver_firewall_rule_group.test", "id"),
					resource.TestCheckResourceAttrPair(resourceName, "firewall_domain_list_id", "aws_route53_resolver_firewall_domain_list.test", "id"),
					resource.TestCheckResourceAttr(resourceName, "firewall_domain_redirection_action", "INSPECT_REDIRECTION_DOMAIN"),
					resource.TestCheckResourceAttr(resourceName, "priority", "100"),
=======
					resource.TestCheckResourceAttr(resourceName, names.AttrName, rName),
					resource.TestCheckResourceAttr(resourceName, names.AttrAction, "ALLOW"),
					resource.TestCheckResourceAttrPair(resourceName, "firewall_rule_group_id", "aws_route53_resolver_firewall_rule_group.test", names.AttrID),
					resource.TestCheckResourceAttrPair(resourceName, "firewall_domain_list_id", "aws_route53_resolver_firewall_domain_list.test", names.AttrID),
					resource.TestCheckResourceAttr(resourceName, names.AttrPriority, "100"),
>>>>>>> b3e69278
				),
			},
			{
				ResourceName:      resourceName,
				ImportState:       true,
				ImportStateVerify: true,
			},
		},
	})
}

func TestAccRoute53ResolverFirewallRule_update_firewallDomainRedirectionAction(t *testing.T) {
	ctx := acctest.Context(t)
	var v route53resolver.FirewallRule
	rName := sdkacctest.RandomWithPrefix(acctest.ResourcePrefix)
	resourceName := "aws_route53_resolver_firewall_rule.test"

	resource.ParallelTest(t, resource.TestCase{
		PreCheck:                 func() { acctest.PreCheck(ctx, t); testAccPreCheck(ctx, t) },
		ErrorCheck:               acctest.ErrorCheck(t, names.Route53ResolverServiceID),
		ProtoV5ProviderFactories: acctest.ProtoV5ProviderFactories,
		CheckDestroy:             testAccCheckFirewallRuleDestroy(ctx),
		Steps: []resource.TestStep{
			{
				Config: testAccFirewallRuleConfig_basic(rName),
				Check: resource.ComposeTestCheckFunc(
					testAccCheckFirewallRuleExists(ctx, resourceName, &v),
					resource.TestCheckResourceAttr(resourceName, "name", rName),
					resource.TestCheckResourceAttr(resourceName, "firewall_domain_redirection_action", "INSPECT_REDIRECTION_DOMAIN"),
				),
			},
			{
				ResourceName:      resourceName,
				ImportState:       true,
				ImportStateVerify: true,
			},
			{
				Config: testAccFirewallRuleConfig_firewallDomainRedirectionAction(rName),
				Check: resource.ComposeTestCheckFunc(
					testAccCheckFirewallRuleExists(ctx, resourceName, &v),
					resource.TestCheckResourceAttr(resourceName, "name", rName),
					resource.TestCheckResourceAttr(resourceName, "firewall_domain_redirection_action", "TRUST_REDIRECTION_DOMAIN"),
				),
			},
		},
	})
}

func TestAccRoute53ResolverFirewallRule_block(t *testing.T) {
	ctx := acctest.Context(t)
	var v route53resolver.FirewallRule
	rName := sdkacctest.RandomWithPrefix(acctest.ResourcePrefix)
	resourceName := "aws_route53_resolver_firewall_rule.test"

	resource.ParallelTest(t, resource.TestCase{
		PreCheck:                 func() { acctest.PreCheck(ctx, t); testAccPreCheck(ctx, t) },
		ErrorCheck:               acctest.ErrorCheck(t, names.Route53ResolverServiceID),
		ProtoV5ProviderFactories: acctest.ProtoV5ProviderFactories,
		CheckDestroy:             testAccCheckFirewallRuleDestroy(ctx),
		Steps: []resource.TestStep{
			{
				Config: testAccFirewallRuleConfig_block(rName, "NODATA"),
				Check: resource.ComposeTestCheckFunc(
					testAccCheckFirewallRuleExists(ctx, resourceName, &v),
					resource.TestCheckResourceAttr(resourceName, names.AttrName, rName),
					resource.TestCheckResourceAttr(resourceName, names.AttrAction, "BLOCK"),
					resource.TestCheckResourceAttr(resourceName, "block_response", "NODATA"),
				),
			},
			{
				ResourceName:      resourceName,
				ImportState:       true,
				ImportStateVerify: true,
			},
		},
	})
}

func TestAccRoute53ResolverFirewallRule_blockOverride(t *testing.T) {
	ctx := acctest.Context(t)
	var v route53resolver.FirewallRule
	rName := sdkacctest.RandomWithPrefix(acctest.ResourcePrefix)
	resourceName := "aws_route53_resolver_firewall_rule.test"

	resource.ParallelTest(t, resource.TestCase{
		PreCheck:                 func() { acctest.PreCheck(ctx, t); testAccPreCheck(ctx, t) },
		ErrorCheck:               acctest.ErrorCheck(t, names.Route53ResolverServiceID),
		ProtoV5ProviderFactories: acctest.ProtoV5ProviderFactories,
		CheckDestroy:             testAccCheckFirewallRuleDestroy(ctx),
		Steps: []resource.TestStep{
			{
				Config: testAccFirewallRuleConfig_blockOverride(rName),
				Check: resource.ComposeTestCheckFunc(
					testAccCheckFirewallRuleExists(ctx, resourceName, &v),
					resource.TestCheckResourceAttr(resourceName, names.AttrName, rName),
					resource.TestCheckResourceAttr(resourceName, names.AttrAction, "BLOCK"),
					resource.TestCheckResourceAttr(resourceName, "block_override_dns_type", "CNAME"),
					resource.TestCheckResourceAttr(resourceName, "block_override_domain", "example.com."),
					resource.TestCheckResourceAttr(resourceName, "block_override_ttl", "60"),
					resource.TestCheckResourceAttr(resourceName, "block_response", "OVERRIDE"),
				),
			},
			{
				ResourceName:      resourceName,
				ImportState:       true,
				ImportStateVerify: true,
			},
		},
	})
}

func TestAccRoute53ResolverFirewallRule_disappears(t *testing.T) {
	ctx := acctest.Context(t)
	var v route53resolver.FirewallRule
	rName := sdkacctest.RandomWithPrefix(acctest.ResourcePrefix)
	resourceName := "aws_route53_resolver_firewall_rule.test"

	resource.ParallelTest(t, resource.TestCase{
		PreCheck:                 func() { acctest.PreCheck(ctx, t); testAccPreCheck(ctx, t) },
		ErrorCheck:               acctest.ErrorCheck(t, names.Route53ResolverServiceID),
		ProtoV5ProviderFactories: acctest.ProtoV5ProviderFactories,
		CheckDestroy:             testAccCheckFirewallRuleDestroy(ctx),
		Steps: []resource.TestStep{
			{
				Config: testAccFirewallRuleConfig_basic(rName),
				Check: resource.ComposeTestCheckFunc(
					testAccCheckFirewallRuleExists(ctx, resourceName, &v),
					acctest.CheckResourceDisappears(ctx, acctest.Provider, tfroute53resolver.ResourceFirewallRule(), resourceName),
				),
				ExpectNonEmptyPlan: true,
			},
		},
	})
}

func testAccCheckFirewallRuleDestroy(ctx context.Context) resource.TestCheckFunc {
	return func(s *terraform.State) error {
		conn := acctest.Provider.Meta().(*conns.AWSClient).Route53ResolverConn(ctx)

		for _, rs := range s.RootModule().Resources {
			if rs.Type != "aws_route53_resolver_firewall_rule" {
				continue
			}

			firewallRuleGroupID, firewallDomainListID, err := tfroute53resolver.FirewallRuleParseResourceID(rs.Primary.ID)

			if err != nil {
				return err
			}

			_, err = tfroute53resolver.FindFirewallRuleByTwoPartKey(ctx, conn, firewallRuleGroupID, firewallDomainListID)

			if tfresource.NotFound(err) {
				continue
			}

			if err != nil {
				return err
			}

			return fmt.Errorf("Route53 Resolver Firewall Rule still exists: %s", rs.Primary.ID)
		}

		return nil
	}
}

func testAccCheckFirewallRuleExists(ctx context.Context, n string, v *route53resolver.FirewallRule) resource.TestCheckFunc {
	return func(s *terraform.State) error {
		rs, ok := s.RootModule().Resources[n]
		if !ok {
			return fmt.Errorf("Not found: %s", n)
		}

		if rs.Primary.ID == "" {
			return fmt.Errorf("No Route53 Resolver Firewall Rule ID is set")
		}

		firewallRuleGroupID, firewallDomainListID, err := tfroute53resolver.FirewallRuleParseResourceID(rs.Primary.ID)

		if err != nil {
			return err
		}

		conn := acctest.Provider.Meta().(*conns.AWSClient).Route53ResolverConn(ctx)

		output, err := tfroute53resolver.FindFirewallRuleByTwoPartKey(ctx, conn, firewallRuleGroupID, firewallDomainListID)

		if err != nil {
			return err
		}

		*v = *output

		return nil
	}
}

func testAccFirewallRuleConfig_basic(rName string) string {
	return fmt.Sprintf(`
resource "aws_route53_resolver_firewall_rule_group" "test" {
  name = %[1]q
}

resource "aws_route53_resolver_firewall_domain_list" "test" {
  name = %[1]q
}

resource "aws_route53_resolver_firewall_rule" "test" {
  name                    = %[1]q
  action                  = "ALLOW"
  firewall_rule_group_id  = aws_route53_resolver_firewall_rule_group.test.id
  firewall_domain_list_id = aws_route53_resolver_firewall_domain_list.test.id
  priority                = 100
}
`, rName)
}

func testAccFirewallRuleConfig_firewallDomainRedirectionAction(rName string) string {
	return fmt.Sprintf(`
resource "aws_route53_resolver_firewall_rule_group" "test" {
  name = %[1]q
}

resource "aws_route53_resolver_firewall_domain_list" "test" {
  name = %[1]q
}

resource "aws_route53_resolver_firewall_rule" "test" {
  name                               = %[1]q
  action                             = "ALLOW"
  firewall_rule_group_id             = aws_route53_resolver_firewall_rule_group.test.id
  firewall_domain_list_id            = aws_route53_resolver_firewall_domain_list.test.id
  firewall_domain_redirection_action = "TRUST_REDIRECTION_DOMAIN"
  priority                           = 100
}
`, rName)
}

func testAccFirewallRuleConfig_block(rName, blockResponse string) string {
	return fmt.Sprintf(`
resource "aws_route53_resolver_firewall_rule_group" "test" {
  name = %[1]q
}

resource "aws_route53_resolver_firewall_domain_list" "test" {
  name = %[1]q
}

resource "aws_route53_resolver_firewall_rule" "test" {
  name                    = %[1]q
  action                  = "BLOCK"
  block_response          = %[2]q
  firewall_rule_group_id  = aws_route53_resolver_firewall_rule_group.test.id
  firewall_domain_list_id = aws_route53_resolver_firewall_domain_list.test.id
  priority                = 100
}
`, rName, blockResponse)
}

func testAccFirewallRuleConfig_blockOverride(rName string) string {
	return fmt.Sprintf(`
resource "aws_route53_resolver_firewall_rule_group" "test" {
  name = %[1]q
}

resource "aws_route53_resolver_firewall_domain_list" "test" {
  name = %[1]q
}

resource "aws_route53_resolver_firewall_rule" "test" {
  name                    = %[1]q
  action                  = "BLOCK"
  block_override_dns_type = "CNAME"
  block_override_domain   = "example.com."
  block_override_ttl      = 60
  block_response          = "OVERRIDE"
  firewall_rule_group_id  = aws_route53_resolver_firewall_rule_group.test.id
  firewall_domain_list_id = aws_route53_resolver_firewall_domain_list.test.id
  priority                = 100
}
`, rName)
}<|MERGE_RESOLUTION|>--- conflicted
+++ resolved
@@ -35,20 +35,12 @@
 				Config: testAccFirewallRuleConfig_basic(rName),
 				Check: resource.ComposeTestCheckFunc(
 					testAccCheckFirewallRuleExists(ctx, resourceName, &v),
-<<<<<<< HEAD
-					resource.TestCheckResourceAttr(resourceName, "name", rName),
-					resource.TestCheckResourceAttr(resourceName, "action", "ALLOW"),
-					resource.TestCheckResourceAttrPair(resourceName, "firewall_rule_group_id", "aws_route53_resolver_firewall_rule_group.test", "id"),
-					resource.TestCheckResourceAttrPair(resourceName, "firewall_domain_list_id", "aws_route53_resolver_firewall_domain_list.test", "id"),
-					resource.TestCheckResourceAttr(resourceName, "firewall_domain_redirection_action", "INSPECT_REDIRECTION_DOMAIN"),
-					resource.TestCheckResourceAttr(resourceName, "priority", "100"),
-=======
 					resource.TestCheckResourceAttr(resourceName, names.AttrName, rName),
 					resource.TestCheckResourceAttr(resourceName, names.AttrAction, "ALLOW"),
 					resource.TestCheckResourceAttrPair(resourceName, "firewall_rule_group_id", "aws_route53_resolver_firewall_rule_group.test", names.AttrID),
 					resource.TestCheckResourceAttrPair(resourceName, "firewall_domain_list_id", "aws_route53_resolver_firewall_domain_list.test", names.AttrID),
+					resource.TestCheckResourceAttr(resourceName, "firewall_domain_redirection_action", "INSPECT_REDIRECTION_DOMAIN"),
 					resource.TestCheckResourceAttr(resourceName, names.AttrPriority, "100"),
->>>>>>> b3e69278
 				),
 			},
 			{
@@ -76,7 +68,7 @@
 				Config: testAccFirewallRuleConfig_basic(rName),
 				Check: resource.ComposeTestCheckFunc(
 					testAccCheckFirewallRuleExists(ctx, resourceName, &v),
-					resource.TestCheckResourceAttr(resourceName, "name", rName),
+					resource.TestCheckResourceAttr(resourceName, names.AttrName, rName),
 					resource.TestCheckResourceAttr(resourceName, "firewall_domain_redirection_action", "INSPECT_REDIRECTION_DOMAIN"),
 				),
 			},
@@ -89,7 +81,7 @@
 				Config: testAccFirewallRuleConfig_firewallDomainRedirectionAction(rName),
 				Check: resource.ComposeTestCheckFunc(
 					testAccCheckFirewallRuleExists(ctx, resourceName, &v),
-					resource.TestCheckResourceAttr(resourceName, "name", rName),
+					resource.TestCheckResourceAttr(resourceName, names.AttrName, rName),
 					resource.TestCheckResourceAttr(resourceName, "firewall_domain_redirection_action", "TRUST_REDIRECTION_DOMAIN"),
 				),
 			},

package neptune_test

import (
	//"errors"
	"context"
	"fmt"
	"log"
	"regexp"
	"testing"

	"github.com/aws/aws-sdk-go/aws"
	"github.com/aws/aws-sdk-go/service/neptune"
	"github.com/hashicorp/aws-sdk-go-base/v2/awsv1shim/v2/tfawserr"
	sdkacctest "github.com/hashicorp/terraform-plugin-sdk/v2/helper/acctest"
	"github.com/hashicorp/terraform-plugin-sdk/v2/helper/resource"
	"github.com/hashicorp/terraform-plugin-sdk/v2/helper/schema"
	"github.com/hashicorp/terraform-plugin-sdk/v2/terraform"
	"github.com/hashicorp/terraform-provider-aws/internal/acctest"
	"github.com/hashicorp/terraform-provider-aws/internal/conns"
	tfneptune "github.com/hashicorp/terraform-provider-aws/internal/service/neptune"
)

func TestAccNeptuneCluster_basic(t *testing.T) {
	ctx := acctest.Context(t)
	var dbCluster neptune.DBCluster
	rName := sdkacctest.RandomWithPrefix("tf-acc")
	resourceName := "aws_neptune_cluster.test"

	resource.ParallelTest(t, resource.TestCase{
		PreCheck:                 func() { acctest.PreCheck(t) },
		ErrorCheck:               acctest.ErrorCheck(t, neptune.EndpointsID),
		ProtoV5ProviderFactories: acctest.ProtoV5ProviderFactories,
		CheckDestroy:             testAccCheckClusterDestroy(ctx),
		Steps: []resource.TestStep{
			{
				Config: testAccClusterConfig_basic(rName),
				Check: resource.ComposeAggregateTestCheckFunc(
					testAccCheckClusterExists(ctx, resourceName, &dbCluster),
					acctest.MatchResourceAttrRegionalARN(resourceName, "arn", "rds", regexp.MustCompile(`cluster:.+`)),
					resource.TestCheckResourceAttrSet(resourceName, "cluster_resource_id"),
					resource.TestCheckResourceAttr(resourceName, "deletion_protection", "false"),
					resource.TestCheckResourceAttr(resourceName, "engine", "neptune"),
					resource.TestCheckResourceAttrSet(resourceName, "engine_version"),
					resource.TestCheckResourceAttrSet(resourceName, "hosted_zone_id"),
					resource.TestCheckResourceAttr(resourceName, "neptune_cluster_parameter_group_name", "default.neptune1"),
					resource.TestCheckResourceAttrSet(resourceName, "reader_endpoint"),
					resource.TestCheckResourceAttr(resourceName, "serverless_v2_scaling_configuration.#", "0"),
					resource.TestCheckResourceAttr(resourceName, "storage_encrypted", "false"),
					resource.TestCheckResourceAttr(resourceName, "tags.%", "0"),
				),
			},
			{
				ResourceName:      resourceName,
				ImportState:       true,
				ImportStateVerify: true,
				ImportStateVerifyIgnore: []string{
					"apply_immediately",
					"cluster_identifier_prefix",
					"final_snapshot_identifier",
					"skip_final_snapshot",
					"allow_major_version_upgrade",
				},
			},
		},
	})
}

func TestAccNeptuneCluster_copyTagsToSnapshot(t *testing.T) {
	ctx := acctest.Context(t)
	var dbCluster neptune.DBCluster
	rName := sdkacctest.RandomWithPrefix("tf-acc")
	resourceName := "aws_neptune_cluster.test"

	resource.ParallelTest(t, resource.TestCase{
		PreCheck:                 func() { acctest.PreCheck(t) },
		ErrorCheck:               acctest.ErrorCheck(t, neptune.EndpointsID),
		ProtoV5ProviderFactories: acctest.ProtoV5ProviderFactories,
		CheckDestroy:             testAccCheckClusterDestroy(ctx),
		Steps: []resource.TestStep{
			{
				Config: testAccClusterConfig_copyTags(rName, true),
				Check: resource.ComposeTestCheckFunc(
					testAccCheckClusterExists(ctx, resourceName, &dbCluster),
					resource.TestCheckResourceAttr(resourceName, "copy_tags_to_snapshot", "true"),
				),
			},
			{
				ResourceName:      resourceName,
				ImportState:       true,
				ImportStateVerify: true,
				ImportStateVerifyIgnore: []string{
					"apply_immediately",
					"cluster_identifier_prefix",
					"final_snapshot_identifier",
					"skip_final_snapshot",
					"allow_major_version_upgrade",
				},
			},
			{
				Config: testAccClusterConfig_copyTags(rName, false),
				Check: resource.ComposeTestCheckFunc(
					testAccCheckClusterExists(ctx, resourceName, &dbCluster),
					resource.TestCheckResourceAttr(resourceName, "copy_tags_to_snapshot", "false"),
				),
			},
			{
				Config: testAccClusterConfig_copyTags(rName, true),
				Check: resource.ComposeTestCheckFunc(
					testAccCheckClusterExists(ctx, resourceName, &dbCluster),
					resource.TestCheckResourceAttr(resourceName, "copy_tags_to_snapshot", "true"),
				),
			},
		},
	})
}

func TestAccNeptuneCluster_namePrefix(t *testing.T) {
	ctx := acctest.Context(t)
	var v neptune.DBCluster
	rName := "tf-test-"
	resourceName := "aws_neptune_cluster.test"

	resource.ParallelTest(t, resource.TestCase{
		PreCheck:                 func() { acctest.PreCheck(t) },
		ErrorCheck:               acctest.ErrorCheck(t, neptune.EndpointsID),
		ProtoV5ProviderFactories: acctest.ProtoV5ProviderFactories,
		CheckDestroy:             testAccCheckClusterDestroy(ctx),
		Steps: []resource.TestStep{
			{
				Config: testAccClusterConfig_namePrefix(rName),
				Check: resource.ComposeTestCheckFunc(
					testAccCheckClusterExists(ctx, resourceName, &v),
					resource.TestMatchResourceAttr(resourceName, "cluster_identifier", regexp.MustCompile("^tf-test-")),
				),
			},
			{
				ResourceName:      resourceName,
				ImportState:       true,
				ImportStateVerify: true,
				ImportStateVerifyIgnore: []string{
					"apply_immediately",
					"cluster_identifier_prefix",
					"final_snapshot_identifier",
					"skip_final_snapshot",
					"allow_major_version_upgrade",
				},
			},
		},
	})
}

func TestAccNeptuneCluster_serverlessConfiguration(t *testing.T) {
	ctx := acctest.Context(t)
	var v neptune.DBCluster
	rName := sdkacctest.RandomWithPrefix("tf-acc")
	resourceName := "aws_neptune_cluster.test"

	resource.ParallelTest(t, resource.TestCase{
		PreCheck:                 func() { acctest.PreCheck(t) },
		ErrorCheck:               acctest.ErrorCheck(t, neptune.EndpointsID),
		ProtoV5ProviderFactories: acctest.ProtoV5ProviderFactories,
		CheckDestroy:             testAccCheckClusterDestroy(ctx),
		Steps: []resource.TestStep{
			{
				Config: testAccClusterConfig_serverlessConfiguration(rName),
				Check: resource.ComposeTestCheckFunc(
					testAccCheckClusterExists(ctx, resourceName, &v),
					resource.TestCheckResourceAttr(resourceName, "serverless_v2_scaling_configuration.#", "1"),
					resource.TestCheckResourceAttr(resourceName, "serverless_v2_scaling_configuration.0.min_capacity", "4.5"),
					resource.TestCheckResourceAttr(resourceName, "serverless_v2_scaling_configuration.0.max_capacity", "12.5"),
				),
			},
			{
				ResourceName:      resourceName,
				ImportState:       true,
				ImportStateVerify: true,
				ImportStateVerifyIgnore: []string{
					"apply_immediately",
					"cluster_identifier_prefix",
					"final_snapshot_identifier",
					"skip_final_snapshot",
					"allow_major_version_upgrade",
				},
			},
		},
	})
}

func TestAccNeptuneCluster_takeFinalSnapshot(t *testing.T) {
	ctx := acctest.Context(t)
	var v neptune.DBCluster
	rName := sdkacctest.RandomWithPrefix("tf-acc")
	resourceName := "aws_neptune_cluster.test"

	resource.ParallelTest(t, resource.TestCase{
		PreCheck:                 func() { acctest.PreCheck(t) },
		ErrorCheck:               acctest.ErrorCheck(t, neptune.EndpointsID),
		ProtoV5ProviderFactories: acctest.ProtoV5ProviderFactories,
		CheckDestroy:             testAccCheckClusterSnapshot(ctx, rName),
		Steps: []resource.TestStep{
			{
				Config: testAccClusterConfig_finalSnapshot(rName),
				Check: resource.ComposeTestCheckFunc(
					testAccCheckClusterExists(ctx, resourceName, &v),
				),
			},
			{
				ResourceName:      resourceName,
				ImportState:       true,
				ImportStateVerify: true,
				ImportStateVerifyIgnore: []string{
					"apply_immediately",
					"cluster_identifier_prefix",
					"final_snapshot_identifier",
					"skip_final_snapshot",
					"allow_major_version_upgrade",
				},
			},
		},
	})
}

func TestAccNeptuneCluster_tags(t *testing.T) {
	ctx := acctest.Context(t)
	var v neptune.DBCluster
	rName := sdkacctest.RandomWithPrefix("tf-acc")
	resourceName := "aws_neptune_cluster.test"

	resource.ParallelTest(t, resource.TestCase{
		PreCheck:                 func() { acctest.PreCheck(t) },
		ErrorCheck:               acctest.ErrorCheck(t, neptune.EndpointsID),
		ProtoV5ProviderFactories: acctest.ProtoV5ProviderFactories,
		CheckDestroy:             testAccCheckClusterDestroy(ctx),
		Steps: []resource.TestStep{
			{
				Config: testAccClusterConfig_tags1(rName, "key1", "value1"),
				Check: resource.ComposeTestCheckFunc(
					testAccCheckClusterExists(ctx, resourceName, &v),
					resource.TestCheckResourceAttr(resourceName, "tags.%", "1"),
					resource.TestCheckResourceAttr(resourceName, "tags.key1", "value1"),
				),
			},
			{
				ResourceName:      resourceName,
				ImportState:       true,
				ImportStateVerify: true,
				ImportStateVerifyIgnore: []string{
					"apply_immediately",
					"cluster_identifier_prefix",
					"final_snapshot_identifier",
					"skip_final_snapshot",
					"allow_major_version_upgrade",
				},
			},
			{
				Config: testAccClusterConfig_tags2(rName, "key1", "value1updated", "key2", "value2"),
				Check: resource.ComposeTestCheckFunc(
					testAccCheckClusterExists(ctx, resourceName, &v),
					resource.TestCheckResourceAttr(resourceName, "tags.%", "2"),
					resource.TestCheckResourceAttr(resourceName, "tags.key1", "value1updated"),
					resource.TestCheckResourceAttr(resourceName, "tags.key2", "value2"),
				),
			},
			{
				Config: testAccClusterConfig_tags1(rName, "key2", "value2"),
				Check: resource.ComposeTestCheckFunc(
					testAccCheckClusterExists(ctx, resourceName, &v),
					resource.TestCheckResourceAttr(resourceName, "tags.%", "1"),
					resource.TestCheckResourceAttr(resourceName, "tags.key2", "value2"),
				),
			},
		},
	})
}

func TestAccNeptuneCluster_updateIAMRoles(t *testing.T) {
	ctx := acctest.Context(t)
	var v neptune.DBCluster
	rName := sdkacctest.RandomWithPrefix("tf-acc")
	resourceName := "aws_neptune_cluster.test"

	resource.ParallelTest(t, resource.TestCase{
		PreCheck:                 func() { acctest.PreCheck(t) },
		ErrorCheck:               acctest.ErrorCheck(t, neptune.EndpointsID),
		ProtoV5ProviderFactories: acctest.ProtoV5ProviderFactories,
		CheckDestroy:             testAccCheckClusterDestroy(ctx),
		Steps: []resource.TestStep{
			{
				Config: testAccClusterConfig_includingIAMRoles(rName),
				Check: resource.ComposeTestCheckFunc(
					testAccCheckClusterExists(ctx, resourceName, &v),
				),
			},
			{
				Config: testAccClusterConfig_addIAMRoles(rName),
				Check: resource.ComposeTestCheckFunc(
					testAccCheckClusterExists(ctx, resourceName, &v),
					resource.TestCheckResourceAttr(resourceName, "iam_roles.#", "2"),
				),
			},
			{
				Config: testAccClusterConfig_removeIAMRoles(rName),
				Check: resource.ComposeTestCheckFunc(
					testAccCheckClusterExists(ctx, resourceName, &v),
					resource.TestCheckResourceAttr(resourceName, "iam_roles.#", "1"),
				),
			},
			{
				ResourceName:      resourceName,
				ImportState:       true,
				ImportStateVerify: true,
				ImportStateVerifyIgnore: []string{
					"apply_immediately",
					"cluster_identifier_prefix",
					"final_snapshot_identifier",
					"skip_final_snapshot",
					"allow_major_version_upgrade",
				},
			},
		},
	})
}

func TestAccNeptuneCluster_kmsKey(t *testing.T) {
	ctx := acctest.Context(t)
	var v neptune.DBCluster
	resourceName := "aws_neptune_cluster.test"
	keyResourceName := "aws_kms_key.test"
	rName := sdkacctest.RandomWithPrefix("tf-acc")

	resource.ParallelTest(t, resource.TestCase{
		PreCheck:                 func() { acctest.PreCheck(t) },
		ErrorCheck:               acctest.ErrorCheck(t, neptune.EndpointsID),
		ProtoV5ProviderFactories: acctest.ProtoV5ProviderFactories,
		CheckDestroy:             testAccCheckClusterDestroy(ctx),
		Steps: []resource.TestStep{
			{
				Config: testAccClusterConfig_kmsKey(rName),
				Check: resource.ComposeTestCheckFunc(
					testAccCheckClusterExists(ctx, resourceName, &v),
					resource.TestCheckResourceAttrPair(resourceName, "kms_key_arn", keyResourceName, "arn"),
				),
			},
			{
				ResourceName:      resourceName,
				ImportState:       true,
				ImportStateVerify: true,
				ImportStateVerifyIgnore: []string{
					"apply_immediately",
					"cluster_identifier_prefix",
					"final_snapshot_identifier",
					"skip_final_snapshot",
					"allow_major_version_upgrade",
				},
			},
		},
	})
}

func TestAccNeptuneCluster_encrypted(t *testing.T) {
	ctx := acctest.Context(t)
	var v neptune.DBCluster
	resourceName := "aws_neptune_cluster.test"
	rName := sdkacctest.RandomWithPrefix("tf-acc")

	resource.ParallelTest(t, resource.TestCase{
		PreCheck:                 func() { acctest.PreCheck(t) },
		ErrorCheck:               acctest.ErrorCheck(t, neptune.EndpointsID),
		ProtoV5ProviderFactories: acctest.ProtoV5ProviderFactories,
		CheckDestroy:             testAccCheckClusterDestroy(ctx),
		Steps: []resource.TestStep{
			{
				Config: testAccClusterConfig_encrypted(rName),
				Check: resource.ComposeTestCheckFunc(
					testAccCheckClusterExists(ctx, resourceName, &v),
					resource.TestCheckResourceAttr(resourceName, "storage_encrypted", "true"),
				),
			},
			{
				ResourceName:      resourceName,
				ImportState:       true,
				ImportStateVerify: true,
				ImportStateVerifyIgnore: []string{
					"apply_immediately",
					"cluster_identifier_prefix",
					"final_snapshot_identifier",
					"skip_final_snapshot",
					"allow_major_version_upgrade",
				},
			},
		},
	})
}

func TestAccNeptuneCluster_backupsUpdate(t *testing.T) {
	ctx := acctest.Context(t)
	var v neptune.DBCluster
	resourceName := "aws_neptune_cluster.test"
	rName := sdkacctest.RandomWithPrefix("tf-acc")

	resource.ParallelTest(t, resource.TestCase{
		PreCheck:                 func() { acctest.PreCheck(t) },
		ErrorCheck:               acctest.ErrorCheck(t, neptune.EndpointsID),
		ProtoV5ProviderFactories: acctest.ProtoV5ProviderFactories,
		CheckDestroy:             testAccCheckClusterDestroy(ctx),
		Steps: []resource.TestStep{
			{
				Config: testAccClusterConfig_backups(rName),
				Check: resource.ComposeTestCheckFunc(
					testAccCheckClusterExists(ctx, resourceName, &v),
					resource.TestCheckResourceAttr(resourceName, "preferred_backup_window", "07:00-09:00"),
					resource.TestCheckResourceAttr(resourceName, "backup_retention_period", "5"),
					resource.TestCheckResourceAttr(resourceName, "preferred_maintenance_window", "tue:04:00-tue:04:30"),
				),
			},
			{
				Config: testAccClusterConfig_backupsUpdate(rName),
				Check: resource.ComposeTestCheckFunc(
					testAccCheckClusterExists(ctx, resourceName, &v),
					resource.TestCheckResourceAttr(resourceName, "preferred_backup_window", "03:00-09:00"),
					resource.TestCheckResourceAttr(resourceName, "backup_retention_period", "10"),
					resource.TestCheckResourceAttr(resourceName, "preferred_maintenance_window", "wed:01:00-wed:01:30"),
				),
			},
			{
				ResourceName:      resourceName,
				ImportState:       true,
				ImportStateVerify: true,
				ImportStateVerifyIgnore: []string{
					"apply_immediately",
					"cluster_identifier_prefix",
					"final_snapshot_identifier",
					"skip_final_snapshot",
					"allow_major_version_upgrade",
				},
			},
		},
	})
}

func TestAccNeptuneCluster_iamAuth(t *testing.T) {
	ctx := acctest.Context(t)
	var v neptune.DBCluster
	resourceName := "aws_neptune_cluster.test"
	rName := sdkacctest.RandomWithPrefix("tf-acc")

	resource.ParallelTest(t, resource.TestCase{
		PreCheck:                 func() { acctest.PreCheck(t) },
		ErrorCheck:               acctest.ErrorCheck(t, neptune.EndpointsID),
		ProtoV5ProviderFactories: acctest.ProtoV5ProviderFactories,
		CheckDestroy:             testAccCheckClusterDestroy(ctx),
		Steps: []resource.TestStep{
			{
				Config: testAccClusterConfig_iamAuth(rName),
				Check: resource.ComposeTestCheckFunc(
					testAccCheckClusterExists(ctx, resourceName, &v),
					resource.TestCheckResourceAttr(resourceName, "iam_database_authentication_enabled", "true"),
				),
			},
			{
				ResourceName:      resourceName,
				ImportState:       true,
				ImportStateVerify: true,
				ImportStateVerifyIgnore: []string{
					"apply_immediately",
					"cluster_identifier_prefix",
					"final_snapshot_identifier",
					"skip_final_snapshot",
					"allow_major_version_upgrade",
				},
			},
		},
	})
}

func TestAccNeptuneCluster_updateCloudWatchLogsExports(t *testing.T) {
	ctx := acctest.Context(t)
	var dbCluster neptune.DBCluster
	rName := sdkacctest.RandomWithPrefix("tf-acc")
	resourceName := "aws_neptune_cluster.test"

	resource.ParallelTest(t, resource.TestCase{
		PreCheck:                 func() { acctest.PreCheck(t) },
		ErrorCheck:               acctest.ErrorCheck(t, neptune.EndpointsID),
		ProtoV5ProviderFactories: acctest.ProtoV5ProviderFactories,
		CheckDestroy:             testAccCheckClusterDestroy(ctx),
		Steps: []resource.TestStep{
			{
				Config: testAccClusterConfig_basic(rName),
				Check: resource.ComposeTestCheckFunc(
					testAccCheckClusterExists(ctx, resourceName, &dbCluster),
					resource.TestCheckNoResourceAttr(resourceName, "enable_cloudwatch_logs_exports.#"),
				),
			},
			{
				Config: testAccClusterConfig_cloudWatchLogsExports(rName),
				Check: resource.ComposeTestCheckFunc(
					testAccCheckClusterExists(ctx, resourceName, &dbCluster),
					resource.TestCheckResourceAttr(resourceName, "enable_cloudwatch_logs_exports.#", "1"),
					resource.TestCheckTypeSetElemAttr(resourceName, "enable_cloudwatch_logs_exports.*", "audit"),
				),
			},
			{
				Config: testAccClusterConfig_basic(rName),
				Check: resource.ComposeTestCheckFunc(
					testAccCheckClusterExists(ctx, resourceName, &dbCluster),
					resource.TestCheckResourceAttr(resourceName, "enable_cloudwatch_logs_exports.#", "0"),
				),
			},
			{
				ResourceName:      resourceName,
				ImportState:       true,
				ImportStateVerify: true,
				ImportStateVerifyIgnore: []string{
					"apply_immediately",
					"cluster_identifier_prefix",
					"final_snapshot_identifier",
					"skip_final_snapshot",
					"allow_major_version_upgrade",
				},
			},
		},
	})
}

func TestAccNeptuneCluster_updateEngineVersion(t *testing.T) {
	ctx := acctest.Context(t)
	var dbCluster neptune.DBCluster
	rName := sdkacctest.RandomWithPrefix(acctest.ResourcePrefix)
	resourceName := "aws_neptune_cluster.test"

	resource.ParallelTest(t, resource.TestCase{
		PreCheck:                 func() { acctest.PreCheck(t) },
		ErrorCheck:               acctest.ErrorCheck(t, neptune.EndpointsID),
		ProtoV5ProviderFactories: acctest.ProtoV5ProviderFactories,
		CheckDestroy:             testAccCheckClusterDestroy(ctx),
		Steps: []resource.TestStep{
			{
				Config: testAccClusterConfig_engineVersion(rName, "1.0.4.1"),
				Check: resource.ComposeTestCheckFunc(
<<<<<<< HEAD
					testAccCheckClusterExists(resourceName, &dbCluster),
					resource.TestCheckResourceAttr(resourceName, "engine_version", "1.0.4.1"),
=======
					testAccCheckClusterExists(ctx, resourceName, &dbCluster),
					resource.TestCheckResourceAttr(resourceName, "engine_version", "1.0.2.1"),
>>>>>>> 7354078f
				),
			},
			{
				ResourceName:      resourceName,
				ImportState:       true,
				ImportStateVerify: true,
				ImportStateVerifyIgnore: []string{
					"apply_immediately",
					"cluster_identifier_prefix",
					"final_snapshot_identifier",
					"skip_final_snapshot",
					"allow_major_version_upgrade",
				},
			},
			{
				Config: testAccClusterConfig_engineVersion(rName, "1.0.5.1"),
				Check: resource.ComposeTestCheckFunc(
					testAccCheckClusterExists(ctx, resourceName, &dbCluster),
					resource.TestCheckResourceAttr(resourceName, "engine_version", "1.0.5.1"),
				),
			},
			{
				ResourceName:      resourceName,
				ImportState:       true,
				ImportStateVerify: true,
				ImportStateVerifyIgnore: []string{
					"apply_immediately",
					"cluster_identifier_prefix",
					"final_snapshot_identifier",
					"skip_final_snapshot",
					"allow_major_version_upgrade",
				},
			},
		},
	})
}

func TestAccNeptuneCluster_updateEngineMajorVersion(t *testing.T) {
	ctx := acctest.Context(t)
	var dbCluster neptune.DBCluster
	rName := sdkacctest.RandomWithPrefix(acctest.ResourcePrefix)
	resourceName := "aws_neptune_cluster.test"

	resource.ParallelTest(t, resource.TestCase{
		PreCheck:                 func() { acctest.PreCheck(t) },
		ErrorCheck:               acctest.ErrorCheck(t, neptune.EndpointsID),
		ProtoV5ProviderFactories: acctest.ProtoV5ProviderFactories,
		CheckDestroy:             testAccCheckClusterDestroy(ctx),
		Steps: []resource.TestStep{
			{
				Config: testAccClusterConfig_engineVersion(rName, "1.0.4.1"),
				Check: resource.ComposeTestCheckFunc(
<<<<<<< HEAD
					testAccCheckClusterExists(resourceName, &dbCluster),
					resource.TestCheckResourceAttr(resourceName, "engine_version", "1.0.4.1"),
=======
					testAccCheckClusterExists(ctx, resourceName, &dbCluster),
					resource.TestCheckResourceAttr(resourceName, "engine_version", "1.0.2.1"),
>>>>>>> 7354078f
				),
			},
			{
				ResourceName:      resourceName,
				ImportState:       true,
				ImportStateVerify: true,
				ImportStateVerifyIgnore: []string{
					"apply_immediately",
					"cluster_identifier_prefix",
					"final_snapshot_identifier",
					"skip_final_snapshot",
					"allow_major_version_upgrade",
				},
			},
			{
				Config: testAccClusterConfig_engineMajorVersionUpdate(rName, "1.1.1.0"),
				Check: resource.ComposeTestCheckFunc(
					testAccCheckClusterExists(ctx, resourceName, &dbCluster),
					resource.TestCheckResourceAttr(resourceName, "engine_version", "1.1.1.0"),
				),
			},
			{
				ResourceName:      resourceName,
				ImportState:       true,
				ImportStateVerify: true,
				ImportStateVerifyIgnore: []string{
					"apply_immediately",
					"cluster_identifier_prefix",
					"final_snapshot_identifier",
					"skip_final_snapshot",
					"allow_major_version_upgrade",
				},
			},
		},
	})
}

func TestAccNeptuneCluster_GlobalClusterIdentifier_PrimarySecondaryClusters(t *testing.T) {
	ctx := acctest.Context(t)
	var providers []*schema.Provider
	var primaryDbCluster, secondaryDbCluster neptune.DBCluster

	rNameGlobal := sdkacctest.RandomWithPrefix("tf-acc-test-global")
	rNamePrimary := sdkacctest.RandomWithPrefix("tf-acc-test-primary")
	rNameSecondary := sdkacctest.RandomWithPrefix("tf-acc-test-secondary")

	resourceNamePrimary := "aws_neptune_cluster.primary"
	resourceNameSecondary := "aws_neptune_cluster.secondary"

	resource.ParallelTest(t, resource.TestCase{
		PreCheck: func() {
			acctest.PreCheck(t)
			acctest.PreCheckMultipleRegion(t, 2)
			testAccPreCheckGlobalCluster(ctx, t)
		},
		ErrorCheck:        acctest.ErrorCheck(t, neptune.EndpointsID),
		ProviderFactories: acctest.FactoriesAlternate(t, &providers),
		CheckDestroy:      testAccCheckClusterDestroy(ctx),
		Steps: []resource.TestStep{
			{
				Config: testAccClusterConfig_globalIdentifierPrimarySecondary(rNameGlobal, rNamePrimary, rNameSecondary),
				Check: resource.ComposeTestCheckFunc(
					testAccCheckClusterExistsWithProvider(ctx, resourceNamePrimary, &primaryDbCluster, acctest.RegionProviderFunc(acctest.Region(), &providers)),
					testAccCheckClusterExistsWithProvider(ctx, resourceNameSecondary, &secondaryDbCluster, acctest.RegionProviderFunc(acctest.AlternateRegion(), &providers)),
				),
			},
		},
	})
}

func TestAccNeptuneCluster_deleteProtection(t *testing.T) {
	ctx := acctest.Context(t)
	var dbCluster neptune.DBCluster
	rName := sdkacctest.RandomWithPrefix("tf-acc")
	resourceName := "aws_neptune_cluster.test"

	resource.ParallelTest(t, resource.TestCase{
		PreCheck:                 func() { acctest.PreCheck(t) },
		ErrorCheck:               acctest.ErrorCheck(t, neptune.EndpointsID),
		ProtoV5ProviderFactories: acctest.ProtoV5ProviderFactories,
		CheckDestroy:             testAccCheckClusterDestroy(ctx),
		Steps: []resource.TestStep{
			{
				Config: testAccClusterConfig_basic(rName),
				Check: resource.ComposeTestCheckFunc(
					testAccCheckClusterExists(ctx, resourceName, &dbCluster),
					resource.TestCheckResourceAttr(resourceName, "deletion_protection", "false"),
				),
			},
			{
				ResourceName:      resourceName,
				ImportState:       true,
				ImportStateVerify: true,
				ImportStateVerifyIgnore: []string{
					"apply_immediately",
					"cluster_identifier_prefix",
					"final_snapshot_identifier",
					"skip_final_snapshot",
					"allow_major_version_upgrade",
				},
			},
			{
				Config: testAccClusterConfig_deleteProtection(rName, true),
				Check: resource.ComposeTestCheckFunc(
					testAccCheckClusterExists(ctx, resourceName, &dbCluster),
					resource.TestCheckResourceAttr(resourceName, "deletion_protection", "true"),
				),
			},
			{
				Config: testAccClusterConfig_deleteProtection(rName, false),
				Check: resource.ComposeTestCheckFunc(
					testAccCheckClusterExists(ctx, resourceName, &dbCluster),
					resource.TestCheckResourceAttr(resourceName, "deletion_protection", "false"),
				),
			},
		},
	})
}

func TestAccNeptuneCluster_disappears(t *testing.T) {
	ctx := acctest.Context(t)
	var dbCluster neptune.DBCluster
	rName := sdkacctest.RandomWithPrefix("tf-acc")
	resourceName := "aws_neptune_cluster.test"

	resource.ParallelTest(t, resource.TestCase{
		PreCheck:                 func() { acctest.PreCheck(t) },
		ErrorCheck:               acctest.ErrorCheck(t, neptune.EndpointsID),
		ProtoV5ProviderFactories: acctest.ProtoV5ProviderFactories,
		CheckDestroy:             testAccCheckClusterDestroy(ctx),
		Steps: []resource.TestStep{
			{
				Config: testAccClusterConfig_basic(rName),
				Check: resource.ComposeTestCheckFunc(
					testAccCheckClusterExists(ctx, resourceName, &dbCluster),
					acctest.CheckResourceDisappears(ctx, acctest.Provider, tfneptune.ResourceCluster(), resourceName),
				),
				ExpectNonEmptyPlan: true,
			},
		},
	})
}

func testAccCheckClusterDestroy(ctx context.Context) resource.TestCheckFunc {
	return func(s *terraform.State) error {
		return testAccCheckClusterDestroyWithProvider(ctx)(s, acctest.Provider)
	}
}

func testAccCheckClusterDestroyWithProvider(ctx context.Context) acctest.TestCheckWithProviderFunc {
	return func(s *terraform.State, provider *schema.Provider) error {
		conn := provider.Meta().(*conns.AWSClient).NeptuneConn()

		for _, rs := range s.RootModule().Resources {
			if rs.Type != "aws_neptune_cluster" {
				continue
			}

			// Try to find the Group
			var err error
			resp, err := conn.DescribeDBClustersWithContext(ctx, &neptune.DescribeDBClustersInput{
				DBClusterIdentifier: aws.String(rs.Primary.ID),
			})

			if err == nil {
				if len(resp.DBClusters) != 0 &&
					aws.StringValue(resp.DBClusters[0].DBClusterIdentifier) == rs.Primary.ID {
					return fmt.Errorf("Neptune Cluster %s still exists", rs.Primary.ID)
				}
			}

			// Return nil if the cluster is already destroyed
			if err != nil {
				if tfawserr.ErrCodeEquals(err, neptune.ErrCodeDBClusterNotFoundFault) {
					return nil
				}
			}

			return err
		}

		return nil
	}
}

func testAccCheckClusterExists(ctx context.Context, n string, v *neptune.DBCluster) resource.TestCheckFunc {
	return testAccCheckClusterExistsWithProvider(ctx, n, v, func() *schema.Provider { return acctest.Provider })
}

func testAccCheckClusterExistsWithProvider(ctx context.Context, n string, v *neptune.DBCluster, providerF func() *schema.Provider) resource.TestCheckFunc {
	return func(s *terraform.State) error {
		rs, ok := s.RootModule().Resources[n]
		if !ok {
			return fmt.Errorf("Not found: %s", n)
		}

		if rs.Primary.ID == "" {
			return fmt.Errorf("No Neptune Instance ID is set")
		}

		provider := providerF()
		conn := provider.Meta().(*conns.AWSClient).NeptuneConn()
		resp, err := conn.DescribeDBClustersWithContext(ctx, &neptune.DescribeDBClustersInput{
			DBClusterIdentifier: aws.String(rs.Primary.ID),
		})

		if err != nil {
			return err
		}

		for _, c := range resp.DBClusters {
			if *c.DBClusterIdentifier == rs.Primary.ID {
				*v = *c
				return nil
			}
		}

		return fmt.Errorf("Neptune Cluster (%s) not found", rs.Primary.ID)
	}
}

func testAccCheckClusterSnapshot(ctx context.Context, rName string) resource.TestCheckFunc {
	return func(s *terraform.State) error {
		for _, rs := range s.RootModule().Resources {
			if rs.Type != "aws_neptune_cluster" {
				continue
			}

			conn := acctest.Provider.Meta().(*conns.AWSClient).NeptuneConn()

			log.Printf("[INFO] Deleting the Snapshot %s", rName)
			_, snapDeleteErr := conn.DeleteDBClusterSnapshotWithContext(ctx, &neptune.DeleteDBClusterSnapshotInput{
				DBClusterSnapshotIdentifier: aws.String(rName),
			})
			if snapDeleteErr != nil {
				return snapDeleteErr
			}

			// Try to find the Group
			var err error
			resp, err := conn.DescribeDBClustersWithContext(ctx, &neptune.DescribeDBClustersInput{
				DBClusterIdentifier: aws.String(rs.Primary.ID),
			})

			if err == nil {
				if len(resp.DBClusters) != 0 &&
					aws.StringValue(resp.DBClusters[0].DBClusterIdentifier) == rs.Primary.ID {
					return fmt.Errorf("Neptune Cluster %s still exists", rs.Primary.ID)
				}
			}

			// Return nil if the cluster is already destroyed
			if err != nil {
				if tfawserr.ErrCodeEquals(err, neptune.ErrCodeDBClusterNotFoundFault) {
					return nil
				}
			}

			return err
		}

		return nil
	}
}

func testAccClusterBaseConfig() string {
	return acctest.ConfigCompose(acctest.ConfigAvailableAZsNoOptIn(), `
locals {
  availability_zone_names = slice(data.aws_availability_zones.available.names, 0, min(3, length(data.aws_availability_zones.available.names)))
}
`)
}

func testAccClusterConfig_basic(rName string) string {
	return acctest.ConfigCompose(testAccClusterBaseConfig(), fmt.Sprintf(`
resource "aws_neptune_cluster" "test" {
  cluster_identifier                   = %q
  availability_zones                   = local.availability_zone_names
  engine                               = "neptune"
  neptune_cluster_parameter_group_name = "default.neptune1"
  skip_final_snapshot                  = true
}
`, rName))
}

func testAccClusterConfig_copyTags(rName string, copy bool) string {
	return acctest.ConfigCompose(testAccClusterBaseConfig(), fmt.Sprintf(`
resource "aws_neptune_cluster" "test" {
  cluster_identifier                   = %[1]q
  availability_zones                   = local.availability_zone_names
  engine                               = "neptune"
  neptune_cluster_parameter_group_name = "default.neptune1"
  skip_final_snapshot                  = true
  copy_tags_to_snapshot                = %[2]t
}
`, rName, copy))
}

func testAccClusterConfig_deleteProtection(rName string, isProtected bool) string {
	return acctest.ConfigCompose(testAccClusterBaseConfig(), fmt.Sprintf(`
resource "aws_neptune_cluster" "test" {
  cluster_identifier                   = %q
  availability_zones                   = local.availability_zone_names
  engine                               = "neptune"
  neptune_cluster_parameter_group_name = "default.neptune1"
  skip_final_snapshot                  = true
  deletion_protection                  = %t
}
`, rName, isProtected))
}

func testAccClusterConfig_namePrefix(rName string) string {
	return fmt.Sprintf(`
resource "aws_neptune_cluster" "test" {
  cluster_identifier_prefix            = %q
  engine                               = "neptune"
  neptune_cluster_parameter_group_name = "default.neptune1"
  skip_final_snapshot                  = true
}
`, rName)
}

func testAccClusterConfig_serverlessConfiguration(rName string) string {
	return fmt.Sprintf(`
resource "aws_neptune_cluster" "test" {
  cluster_identifier_prefix            = %q
  engine                               = "neptune"
  engine_version                       = "1.2.0.1"
  neptune_cluster_parameter_group_name = "default.neptune1.2"
  skip_final_snapshot                  = true
  serverless_v2_scaling_configuration {
    min_capacity = 4.5
    max_capacity = 12.5
  }
}
`, rName)
}

func testAccClusterConfig_finalSnapshot(rName string) string {
	return acctest.ConfigCompose(testAccClusterBaseConfig(), fmt.Sprintf(`
resource "aws_neptune_cluster" "test" {
  cluster_identifier                   = %[1]q
  availability_zones                   = local.availability_zone_names
  neptune_cluster_parameter_group_name = "default.neptune1"
  final_snapshot_identifier            = %[1]q
}
`, rName))
}

func testAccClusterConfig_tags1(rName, tagKey1, tagValue1 string) string {
	return acctest.ConfigCompose(testAccClusterBaseConfig(), fmt.Sprintf(`
resource "aws_neptune_cluster" "test" {
  cluster_identifier                   = %[1]q
  availability_zones                   = local.availability_zone_names
  engine                               = "neptune"
  neptune_cluster_parameter_group_name = "default.neptune1"
  skip_final_snapshot                  = true

  tags = {
    %[2]q = %[3]q
  }
}
`, rName, tagKey1, tagValue1))
}

func testAccClusterConfig_tags2(rName, tagKey1, tagValue1, tagKey2, tagValue2 string) string {
	return acctest.ConfigCompose(testAccClusterBaseConfig(), fmt.Sprintf(`
resource "aws_neptune_cluster" "test" {
  cluster_identifier                   = %[1]q
  availability_zones                   = local.availability_zone_names
  engine                               = "neptune"
  neptune_cluster_parameter_group_name = "default.neptune1"
  skip_final_snapshot                  = true

  tags = {
    %[2]q = %[3]q
    %[4]q = %[5]q
  }
}
`, rName, tagKey1, tagValue1, tagKey2, tagValue2))
}

func testAccClusterConfig_includingIAMRoles(rName string) string {
	return acctest.ConfigCompose(testAccClusterBaseConfig(), fmt.Sprintf(`
resource "aws_iam_role" "test" {
  name = %[1]q
  path = "/"

  assume_role_policy = <<EOF
{
  "Version": "2012-10-17",
  "Statement": [
    {
      "Action": "sts:AssumeRole",
      "Principal": {
        "Service": "rds.amazonaws.com"
      },
      "Effect": "Allow",
      "Sid": ""
    }
  ]
}
EOF
}

resource "aws_iam_role_policy" "test" {
  name = %[1]q
  role = aws_iam_role.test.name

  policy = <<EOF
{
  "Version": "2012-10-17",
  "Statement": {
    "Effect": "Allow",
    "Action": "*",
    "Resource": "*"
  }
}
EOF
}

resource "aws_iam_role" "test-2" {
  name = "%[1]s-2"
  path = "/"

  assume_role_policy = <<EOF
{
  "Version": "2012-10-17",
  "Statement": [
    {
      "Action": "sts:AssumeRole",
      "Principal": {
        "Service": "rds.amazonaws.com"
      },
      "Effect": "Allow",
      "Sid": ""
    }
  ]
}
EOF
}

resource "aws_iam_role_policy" "test-2" {
  name = "%[1]s-2"
  role = aws_iam_role.test-2.name

  policy = <<EOF
{
  "Version": "2012-10-17",
  "Statement": {
    "Effect": "Allow",
    "Action": "*",
    "Resource": "*"
  }
}
EOF
}

resource "aws_neptune_cluster" "test" {
  cluster_identifier                   = %[1]q
  availability_zones                   = local.availability_zone_names
  neptune_cluster_parameter_group_name = "default.neptune1"
  skip_final_snapshot                  = true

  depends_on = [aws_iam_role.test, aws_iam_role.test-2]
}
`, rName))
}

func testAccClusterConfig_addIAMRoles(rName string) string {
	return acctest.ConfigCompose(testAccClusterBaseConfig(), fmt.Sprintf(`
resource "aws_iam_role" "test" {
  name = %[1]q
  path = "/"

  assume_role_policy = <<EOF
{
  "Version": "2012-10-17",
  "Statement": [
    {
      "Action": "sts:AssumeRole",
      "Principal": {
        "Service": "rds.amazonaws.com"
      },
      "Effect": "Allow",
      "Sid": ""
    }
  ]
}
EOF
}

resource "aws_iam_role_policy" "test" {
  name = %[1]q
  role = aws_iam_role.test.name

  policy = <<EOF
{
  "Version": "2012-10-17",
  "Statement": {
    "Effect": "Allow",
    "Action": "*",
    "Resource": "*"
  }
}
EOF
}

resource "aws_iam_role" "test-2" {
  name = "%[1]s-2"
  path = "/"

  assume_role_policy = <<EOF
{
  "Version": "2012-10-17",
  "Statement": [
    {
      "Action": "sts:AssumeRole",
      "Principal": {
        "Service": "rds.amazonaws.com"
      },
      "Effect": "Allow",
      "Sid": ""
    }
  ]
}
EOF
}

resource "aws_iam_role_policy" "test-2" {
  name = "%[1]s-2"
  role = aws_iam_role.test-2.name

  policy = <<EOF
{
  "Version": "2012-10-17",
  "Statement": {
    "Effect": "Allow",
    "Action": "*",
    "Resource": "*"
  }
}
EOF
}

resource "aws_neptune_cluster" "test" {
  cluster_identifier  = %[1]q
  availability_zones  = local.availability_zone_names
  skip_final_snapshot = true
  iam_roles           = [aws_iam_role.test.arn, aws_iam_role.test-2.arn]

  depends_on = [aws_iam_role.test, aws_iam_role.test-2]
}
`, rName))
}

func testAccClusterConfig_removeIAMRoles(rName string) string {
	return acctest.ConfigCompose(testAccClusterBaseConfig(), fmt.Sprintf(`
resource "aws_iam_role" "test" {
  name = %[1]q
  path = "/"

  assume_role_policy = <<EOF
{
  "Version": "2012-10-17",
  "Statement": [
    {
      "Action": "sts:AssumeRole",
      "Principal": {
        "Service": "rds.amazonaws.com"
      },
      "Effect": "Allow",
      "Sid": ""
    }
  ]
}
EOF
}

resource "aws_iam_role_policy" "test" {
  name = %[1]q
  role = aws_iam_role.test.name

  policy = <<EOF
{
  "Version": "2012-10-17",
  "Statement": {
    "Effect": "Allow",
    "Action": "*",
    "Resource": "*"
  }
}
EOF
}

resource "aws_neptune_cluster" "test" {
  cluster_identifier  = %[1]q
  availability_zones  = local.availability_zone_names
  skip_final_snapshot = true
  iam_roles           = [aws_iam_role.test.arn]

  depends_on = [aws_iam_role.test]
}
`, rName))
}

func testAccClusterConfig_kmsKey(rName string) string {
	return acctest.ConfigCompose(testAccClusterBaseConfig(), fmt.Sprintf(`

resource "aws_kms_key" "test" {
  description = "Terraform acc test"

  policy = <<POLICY
{
  "Version": "2012-10-17",
  "Id": "kms-tf-1",
  "Statement": [
    {
      "Sid": "Enable IAM User Permissions",
      "Effect": "Allow",
      "Principal": {
        "AWS": "*"
      },
      "Action": "kms:*",
      "Resource": "*"
    }
  ]
}
 POLICY

}

resource "aws_neptune_cluster" "test" {
  cluster_identifier                   = %q
  availability_zones                   = local.availability_zone_names
  neptune_cluster_parameter_group_name = "default.neptune1"
  storage_encrypted                    = true
  kms_key_arn                          = aws_kms_key.test.arn
  skip_final_snapshot                  = true
}
`, rName))
}

func testAccClusterConfig_encrypted(rName string) string {
	return acctest.ConfigCompose(testAccClusterBaseConfig(), fmt.Sprintf(`
resource "aws_neptune_cluster" "test" {
  cluster_identifier  = %q
  availability_zones  = local.availability_zone_names
  storage_encrypted   = true
  skip_final_snapshot = true
}
`, rName))
}

func testAccClusterConfig_backups(rName string) string {
	return acctest.ConfigCompose(testAccClusterBaseConfig(), fmt.Sprintf(`
resource "aws_neptune_cluster" "test" {
  cluster_identifier           = %q
  availability_zones           = local.availability_zone_names
  backup_retention_period      = 5
  preferred_backup_window      = "07:00-09:00"
  preferred_maintenance_window = "tue:04:00-tue:04:30"
  skip_final_snapshot          = true
}
`, rName))
}

func testAccClusterConfig_backupsUpdate(rName string) string {
	return acctest.ConfigCompose(testAccClusterBaseConfig(), fmt.Sprintf(`
resource "aws_neptune_cluster" "test" {
  cluster_identifier           = %q
  availability_zones           = local.availability_zone_names
  backup_retention_period      = 10
  preferred_backup_window      = "03:00-09:00"
  preferred_maintenance_window = "wed:01:00-wed:01:30"
  apply_immediately            = true
  skip_final_snapshot          = true
}
`, rName))
}

func testAccClusterConfig_iamAuth(rName string) string {
	return acctest.ConfigCompose(testAccClusterBaseConfig(), fmt.Sprintf(`
resource "aws_neptune_cluster" "test" {
  cluster_identifier                  = %q
  availability_zones                  = local.availability_zone_names
  iam_database_authentication_enabled = true
  skip_final_snapshot                 = true
}
`, rName))
}

func testAccClusterConfig_cloudWatchLogsExports(rName string) string {
	return acctest.ConfigCompose(testAccClusterBaseConfig(), fmt.Sprintf(`
resource "aws_neptune_cluster" "test" {
  cluster_identifier             = %q
  availability_zones             = local.availability_zone_names
  skip_final_snapshot            = true
  enable_cloudwatch_logs_exports = ["audit"]
}
`, rName))
}

func testAccClusterConfig_engineVersionBase(rName string) string {
	return acctest.ConfigCompose(testAccClusterBaseConfig(), fmt.Sprintf(`
data "aws_neptune_orderable_db_instance" "test" {
  engine         = "neptune"
  engine_version = aws_neptune_cluster.test.engine_version
  license_model  = "amazon-license"

  preferred_instance_classes = ["db.t3.medium", "db.r5.large", "db.r4.large"]
}

resource "aws_neptune_cluster_instance" "test" {
  identifier                   = %[1]q
  cluster_identifier           = aws_neptune_cluster.test.id
  apply_immediately            = true
  instance_class               = data.aws_neptune_orderable_db_instance.test.instance_class
  neptune_parameter_group_name = aws_neptune_cluster.test.neptune_cluster_parameter_group_name
  promotion_tier               = "3"
}
`, rName))
}

func testAccClusterConfig_engineVersion(rName, engineVersion string) string {
	return acctest.ConfigCompose(testAccClusterConfig_engineVersionBase(rName), fmt.Sprintf(`
resource "aws_neptune_cluster" "test" {
  cluster_identifier                   = %[1]q
  apply_immediately                    = true
  availability_zones                   = local.availability_zone_names
  engine_version                       = %[2]q
  neptune_cluster_parameter_group_name = "default.neptune1"
  skip_final_snapshot                  = true
}
`, rName, engineVersion))
}

func testAccClusterConfig_engineMajorVersionUpdate(rName, engineVersion string) string {
	return acctest.ConfigCompose(testAccClusterConfig_engineVersionBase(rName), fmt.Sprintf(`
resource "aws_neptune_cluster" "test" {
  cluster_identifier                   = %[1]q
  apply_immediately                    = true
  availability_zones                   = local.availability_zone_names
  engine_version                       = %[2]q
  neptune_cluster_parameter_group_name = "default.neptune1"
  skip_final_snapshot                  = true
  allow_major_version_upgrade          = true
}
`, rName, engineVersion))
}

func testAccClusterConfig_globalIdentifierPrimarySecondary(rNameGlobal, rNamePrimary, rNameSecondary string) string {
	return acctest.ConfigCompose(
		acctest.ConfigMultipleRegionProvider(2),
		fmt.Sprintf(`
data "aws_availability_zones" "alternate" {
  provider = "awsalternate"
  state    = "available"

  filter {
    name   = "opt-in-status"
    values = ["opt-in-not-required"]
  }
}

resource "aws_neptune_global_cluster" "test" {
  global_cluster_identifier = "%[1]s"
  engine                    = "neptune"
  engine_version            = "1.2.0.0"
}

resource "aws_neptune_cluster" "primary" {
  cluster_identifier                   = "%[2]s"
  skip_final_snapshot                  = true
  global_cluster_identifier            = aws_neptune_global_cluster.test.id
  engine                               = aws_neptune_global_cluster.test.engine
  engine_version                       = aws_neptune_global_cluster.test.engine_version
  neptune_cluster_parameter_group_name = "default.neptune1.2"

}

resource "aws_neptune_cluster_instance" "primary" {
  identifier                   = "%[2]s"
  cluster_identifier           = aws_neptune_cluster.primary.id
  instance_class               = "db.r5.large"
  neptune_parameter_group_name = "default.neptune1.2"
  engine_version               = aws_neptune_global_cluster.test.engine_version
}

resource "aws_vpc" "alternate" {
  provider   = "awsalternate"
  cidr_block = "10.0.0.0/16"

  tags = {
    Name = "%[3]s"
  }
}

resource "aws_subnet" "alternate" {
  provider          = "awsalternate"
  count             = 3
  vpc_id            = aws_vpc.alternate.id
  availability_zone = data.aws_availability_zones.alternate.names[count.index]
  cidr_block        = "10.0.${count.index}.0/24"

  tags = {
    Name = "%[3]s"
  }
}

resource "aws_neptune_subnet_group" "alternate" {
  provider   = "awsalternate"
  name       = "%[3]s"
  subnet_ids = aws_subnet.alternate[*].id
}


resource "aws_neptune_cluster" "secondary" {
  provider                             = "awsalternate"
  cluster_identifier                   = "%[3]s"
  skip_final_snapshot                  = true
  neptune_subnet_group_name            = aws_neptune_subnet_group.alternate.name
  global_cluster_identifier            = aws_neptune_global_cluster.test.id
  engine                               = aws_neptune_global_cluster.test.engine
  engine_version                       = aws_neptune_global_cluster.test.engine_version
  neptune_cluster_parameter_group_name = "default.neptune1.2"
  depends_on                           = [aws_neptune_cluster_instance.primary]
  lifecycle {
    ignore_changes = [replication_source_identifier]
  }
}

resource "aws_neptune_cluster_instance" "secondary" {
  provider                     = "awsalternate"
  identifier                   = "%[3]s"
  cluster_identifier           = aws_neptune_cluster.secondary.id
  neptune_parameter_group_name = "default.neptune1.2"
  engine_version               = aws_neptune_global_cluster.test.engine_version
  instance_class               = "db.r5.large"
}
`, rNameGlobal, rNamePrimary, rNameSecondary))
}<|MERGE_RESOLUTION|>--- conflicted
+++ resolved
@@ -538,13 +538,8 @@
 			{
 				Config: testAccClusterConfig_engineVersion(rName, "1.0.4.1"),
 				Check: resource.ComposeTestCheckFunc(
-<<<<<<< HEAD
-					testAccCheckClusterExists(resourceName, &dbCluster),
+					testAccCheckClusterExists(ctx, resourceName, &dbCluster),
 					resource.TestCheckResourceAttr(resourceName, "engine_version", "1.0.4.1"),
-=======
-					testAccCheckClusterExists(ctx, resourceName, &dbCluster),
-					resource.TestCheckResourceAttr(resourceName, "engine_version", "1.0.2.1"),
->>>>>>> 7354078f
 				),
 			},
 			{
@@ -597,13 +592,8 @@
 			{
 				Config: testAccClusterConfig_engineVersion(rName, "1.0.4.1"),
 				Check: resource.ComposeTestCheckFunc(
-<<<<<<< HEAD
-					testAccCheckClusterExists(resourceName, &dbCluster),
+					testAccCheckClusterExists(ctx, resourceName, &dbCluster),
 					resource.TestCheckResourceAttr(resourceName, "engine_version", "1.0.4.1"),
-=======
-					testAccCheckClusterExists(ctx, resourceName, &dbCluster),
-					resource.TestCheckResourceAttr(resourceName, "engine_version", "1.0.2.1"),
->>>>>>> 7354078f
 				),
 			},
 			{

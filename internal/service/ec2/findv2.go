// Copyright (c) HashiCorp, Inc.
// SPDX-License-Identifier: MPL-2.0

package ec2

import (
	"context"
	"fmt"

	"github.com/aws/aws-sdk-go-v2/aws"
	"github.com/aws/aws-sdk-go-v2/service/ec2"
	awstypes "github.com/aws/aws-sdk-go-v2/service/ec2/types"
	"github.com/hashicorp/aws-sdk-go-base/v2/tfawserr"
	"github.com/hashicorp/terraform-plugin-sdk/v2/helper/retry"
	tfslices "github.com/hashicorp/terraform-provider-aws/internal/slices"
	"github.com/hashicorp/terraform-provider-aws/internal/tfresource"
	"github.com/hashicorp/terraform-provider-aws/internal/types"
	"github.com/hashicorp/terraform-provider-aws/names"
)

func findVPCAttributeV2(ctx context.Context, conn *ec2.Client, vpcID string, attribute awstypes.VpcAttributeName) (bool, error) {
	input := &ec2.DescribeVpcAttributeInput{
		Attribute: attribute,
		VpcId:     aws.String(vpcID),
	}

	output, err := conn.DescribeVpcAttribute(ctx, input)

	if tfawserr.ErrCodeEquals(err, errCodeInvalidVPCIDNotFound) {
		return false, &retry.NotFoundError{
			LastError:   err,
			LastRequest: input,
		}
	}

	if err != nil {
		return false, err
	}

	if output == nil {
		return false, tfresource.NewEmptyResultError(input)
	}

	var v *awstypes.AttributeBooleanValue
	switch attribute {
	case awstypes.VpcAttributeNameEnableDnsHostnames:
		v = output.EnableDnsHostnames
	case awstypes.VpcAttributeNameEnableDnsSupport:
		v = output.EnableDnsSupport
	case awstypes.VpcAttributeNameEnableNetworkAddressUsageMetrics:
		v = output.EnableNetworkAddressUsageMetrics
	default:
		return false, fmt.Errorf("unsupported VPC attribute: %s", attribute)
	}

	if v == nil {
		return false, tfresource.NewEmptyResultError(input)
	}

	return aws.ToBool(v.Value), nil
}

func findVPCV2(ctx context.Context, conn *ec2.Client, input *ec2.DescribeVpcsInput) (*awstypes.Vpc, error) {
	output, err := findVPCsV2(ctx, conn, input)

	if err != nil {
		return nil, err
	}

	return tfresource.AssertSingleValueResult(output)
}

func findVPCsV2(ctx context.Context, conn *ec2.Client, input *ec2.DescribeVpcsInput) ([]awstypes.Vpc, error) {
	var output []awstypes.Vpc

	pages := ec2.NewDescribeVpcsPaginator(conn, input)
	for pages.HasMorePages() {
		page, err := pages.NextPage(ctx)

		if tfawserr.ErrCodeEquals(err, errCodeInvalidVPCIDNotFound) {
			return nil, &retry.NotFoundError{
				LastError:   err,
				LastRequest: input,
			}
		}

		if err != nil {
			return nil, err
		}

		output = append(output, page.Vpcs...)
	}

	return output, nil
}

func findVPCByIDV2(ctx context.Context, conn *ec2.Client, id string) (*awstypes.Vpc, error) {
	input := &ec2.DescribeVpcsInput{
		VpcIds: []string{id},
	}

	return findVPCV2(ctx, conn, input)
}

func findVPCIPv6CIDRBlockAssociationByIDV2(ctx context.Context, conn *ec2.Client, id string) (*awstypes.VpcIpv6CidrBlockAssociation, *awstypes.Vpc, error) {
	input := &ec2.DescribeVpcsInput{
		Filters: newAttributeFilterListV2(map[string]string{
			"ipv6-cidr-block-association.association-id": id,
		}),
	}

	vpc, err := findVPCV2(ctx, conn, input)

	if err != nil {
		return nil, nil, err
	}

	for _, association := range vpc.Ipv6CidrBlockAssociationSet {
		if aws.ToString(association.AssociationId) == id {
			if state := association.Ipv6CidrBlockState.State; state == awstypes.VpcCidrBlockStateCodeDisassociated {
				return nil, nil, &retry.NotFoundError{Message: string(state)}
			}

			return &association, vpc, nil
		}
	}

	return nil, nil, &retry.NotFoundError{}
}

func findVPCDefaultNetworkACLV2(ctx context.Context, conn *ec2.Client, id string) (*awstypes.NetworkAcl, error) {
	input := &ec2.DescribeNetworkAclsInput{
		Filters: newAttributeFilterListV2(map[string]string{
			"default": "true",
			"vpc-id":  id,
		}),
	}

	return findNetworkACLV2(ctx, conn, input)
}

func findNetworkACLByIDV2(ctx context.Context, conn *ec2.Client, id string) (*awstypes.NetworkAcl, error) {
	input := &ec2.DescribeNetworkAclsInput{
		NetworkAclIds: []string{id},
	}

	output, err := findNetworkACLV2(ctx, conn, input)

	if err != nil {
		return nil, err
	}

	// Eventual consistency check.
	if aws.ToString(output.NetworkAclId) != id {
		return nil, &retry.NotFoundError{
			LastRequest: input,
		}
	}

	return output, nil
}

func findNetworkACLV2(ctx context.Context, conn *ec2.Client, input *ec2.DescribeNetworkAclsInput) (*awstypes.NetworkAcl, error) {
	output, err := findNetworkACLsV2(ctx, conn, input)

	if err != nil {
		return nil, err
	}

	return tfresource.AssertSingleValueResult(output)
}

func findNetworkACLsV2(ctx context.Context, conn *ec2.Client, input *ec2.DescribeNetworkAclsInput) ([]awstypes.NetworkAcl, error) {
	var output []awstypes.NetworkAcl

	pages := ec2.NewDescribeNetworkAclsPaginator(conn, input)
	for pages.HasMorePages() {
		page, err := pages.NextPage(ctx)

		if tfawserr.ErrCodeEquals(err, errCodeInvalidNetworkACLIDNotFound) {
			return nil, &retry.NotFoundError{
				LastError:   err,
				LastRequest: input,
			}
		}

		if err != nil {
			return nil, err
		}

		output = append(output, page.NetworkAcls...)
	}

	return output, nil
}

func findVPCDefaultSecurityGroupV2(ctx context.Context, conn *ec2.Client, id string) (*awstypes.SecurityGroup, error) {
	input := &ec2.DescribeSecurityGroupsInput{
		Filters: newAttributeFilterListV2(map[string]string{
			"group-name": DefaultSecurityGroupName,
			"vpc-id":     id,
		}),
	}

	return findSecurityGroupV2(ctx, conn, input)
}

func findVPCMainRouteTableV2(ctx context.Context, conn *ec2.Client, id string) (*awstypes.RouteTable, error) {
	input := &ec2.DescribeRouteTablesInput{
		Filters: newAttributeFilterListV2(map[string]string{
			"association.main": "true",
			"vpc-id":           id,
		}),
	}

	return findRouteTableV2(ctx, conn, input)
}

func findRouteTableV2(ctx context.Context, conn *ec2.Client, input *ec2.DescribeRouteTablesInput) (*awstypes.RouteTable, error) {
	output, err := findRouteTablesV2(ctx, conn, input)

	if err != nil {
		return nil, err
	}

	return tfresource.AssertSingleValueResult(output)
}

func findRouteTablesV2(ctx context.Context, conn *ec2.Client, input *ec2.DescribeRouteTablesInput) ([]awstypes.RouteTable, error) {
	var output []awstypes.RouteTable

	pages := ec2.NewDescribeRouteTablesPaginator(conn, input)
	for pages.HasMorePages() {
		page, err := pages.NextPage(ctx)

		if tfawserr.ErrCodeEquals(err, errCodeInvalidRouteTableIDNotFound) {
			return nil, &retry.NotFoundError{
				LastError:   err,
				LastRequest: input,
			}
		}

		if err != nil {
			return nil, err
		}

		output = append(output, page.RouteTables...)
	}

	return output, nil
}

func findSecurityGroupV2(ctx context.Context, conn *ec2.Client, input *ec2.DescribeSecurityGroupsInput) (*awstypes.SecurityGroup, error) {
	output, err := findSecurityGroupsV2(ctx, conn, input)

	if err != nil {
		return nil, err
	}

	return tfresource.AssertSingleValueResult(output)
}

func findSecurityGroupsV2(ctx context.Context, conn *ec2.Client, input *ec2.DescribeSecurityGroupsInput) ([]awstypes.SecurityGroup, error) {
	var output []awstypes.SecurityGroup

	pages := ec2.NewDescribeSecurityGroupsPaginator(conn, input)
	for pages.HasMorePages() {
		page, err := pages.NextPage(ctx)

		if tfawserr.ErrCodeEquals(err, errCodeInvalidGroupNotFound, errCodeInvalidSecurityGroupIDNotFound) {
			return nil, &retry.NotFoundError{
				LastError:   err,
				LastRequest: input,
			}
		}

		if err != nil {
			return nil, err
		}

		output = append(output, page.SecurityGroups...)
	}

	return output, nil
}

func findIPAMPoolAllocationsV2(ctx context.Context, conn *ec2.Client, input *ec2.GetIpamPoolAllocationsInput) ([]awstypes.IpamPoolAllocation, error) {
	var output []awstypes.IpamPoolAllocation

	pages := ec2.NewGetIpamPoolAllocationsPaginator(conn, input)

	for pages.HasMorePages() {
		page, err := pages.NextPage(ctx)

		if tfawserr.ErrCodeEquals(err, errCodeInvalidIPAMPoolAllocationIdNotFound, errCodeInvalidIPAMPoolIdNotFound) {
			return nil, &retry.NotFoundError{
				LastError:   err,
				LastRequest: input,
			}
		}

		if err != nil {
			return nil, err
		}

		output = append(output, page.IpamPoolAllocations...)
	}

	return output, nil
}

func findNetworkInterfacesV2(ctx context.Context, conn *ec2.Client, input *ec2.DescribeNetworkInterfacesInput) ([]awstypes.NetworkInterface, error) {
	var output []awstypes.NetworkInterface

	pages := ec2.NewDescribeNetworkInterfacesPaginator(conn, input)
	for pages.HasMorePages() {
		page, err := pages.NextPage(ctx)

		if tfawserr.ErrCodeEquals(err, errCodeInvalidNetworkInterfaceIDNotFound) {
			return nil, &retry.NotFoundError{
				LastError:   err,
				LastRequest: input,
			}
		}

		if err != nil {
			return nil, err
		}

		output = append(output, page.NetworkInterfaces...)
	}

	return output, nil
}

func findNetworkInterfaceV2(ctx context.Context, conn *ec2.Client, input *ec2.DescribeNetworkInterfacesInput) (*awstypes.NetworkInterface, error) {
	output, err := findNetworkInterfacesV2(ctx, conn, input)

	if err != nil {
		return nil, err
	}

	return tfresource.AssertSingleValueResult(output)
}

func findNetworkInterfaceByIDV2(ctx context.Context, conn *ec2.Client, id string) (*awstypes.NetworkInterface, error) {
	input := &ec2.DescribeNetworkInterfacesInput{
		NetworkInterfaceIds: []string{id},
	}

	output, err := findNetworkInterfaceV2(ctx, conn, input)

	if err != nil {
		return nil, err
	}

	// Eventual consistency check.
	if aws.ToString(output.NetworkInterfaceId) != id {
		return nil, &retry.NotFoundError{
			LastRequest: input,
		}
	}

	return output, err
}

func findNetworkInterfaceAttachmentByIDV2(ctx context.Context, conn *ec2.Client, id string) (*awstypes.NetworkInterfaceAttachment, error) {
	input := &ec2.DescribeNetworkInterfacesInput{
		Filters: newAttributeFilterListV2(map[string]string{
			"attachment.attachment-id": id,
		}),
	}

	networkInterface, err := findNetworkInterfaceV2(ctx, conn, input)

	if err != nil {
		return nil, err
	}

	if networkInterface.Attachment == nil {
		return nil, tfresource.NewEmptyResultError(input)
	}

	return networkInterface.Attachment, nil
}

/*
	func findNetworkInterfaceByAttachmentIDV2(ctx context.Context, conn *ec2.Client, id string) (*awstypes.NetworkInterface, error) {
		input := &ec2.DescribeNetworkInterfacesInput{
			Filters: newAttributeFilterListV2(map[string]string{
				"attachment.attachment-id": id,
			}),
		}

		networkInterface, err := findNetworkInterfaceV2(ctx, conn, input)

		if err != nil {
			return nil, err
		}

		if networkInterface == nil {
			return nil, tfresource.NewEmptyResultError(input)
		}

		return networkInterface, nil
	}
*/

func findNetworkInterfacesByAttachmentInstanceOwnerIDAndDescriptionV2(ctx context.Context, conn *ec2.Client, attachmentInstanceOwnerID, description string) ([]awstypes.NetworkInterface, error) {
	input := &ec2.DescribeNetworkInterfacesInput{
		Filters: newAttributeFilterListV2(map[string]string{
			"attachment.instance-owner-id": attachmentInstanceOwnerID,
			names.AttrDescription:          description,
		}),
	}

	return findNetworkInterfacesV2(ctx, conn, input)
}

func findEBSVolumesV2(ctx context.Context, conn *ec2.Client, input *ec2.DescribeVolumesInput) ([]awstypes.Volume, error) {
	var output []awstypes.Volume

	pages := ec2.NewDescribeVolumesPaginator(conn, input)
	for pages.HasMorePages() {
		page, err := pages.NextPage(ctx)

		if err != nil {
			if tfawserr.ErrCodeEquals(err, errCodeInvalidVolumeNotFound) {
				return nil, &retry.NotFoundError{
					LastError:   err,
					LastRequest: input,
				}
			}
			return nil, err
		}

		output = append(output, page.Volumes...)
	}

	return output, nil
}

func FindEBSVolumeV2(ctx context.Context, conn *ec2.Client, input *ec2.DescribeVolumesInput) (*awstypes.Volume, error) {
	output, err := findEBSVolumesV2(ctx, conn, input)

	if err != nil {
		return nil, err
	}

	return tfresource.AssertSingleValueResult(output)
}

<<<<<<< HEAD
func FindIPAM(ctx context.Context, conn *ec2.Client, input *ec2.DescribeIpamsInput) (*awstypes.Ipam, error) {
	output, err := FindIPAMs(ctx, conn, input)
=======
func findPrefixListV2(ctx context.Context, conn *ec2.Client, input *ec2.DescribePrefixListsInput) (*awstypes.PrefixList, error) {
	output, err := findPrefixListsV2(ctx, conn, input)
>>>>>>> 6266a340

	if err != nil {
		return nil, err
	}

	return tfresource.AssertSingleValueResult(output)
}

<<<<<<< HEAD
func FindIPAMs(ctx context.Context, conn *ec2.Client, input *ec2.DescribeIpamsInput) ([]awstypes.Ipam, error) {
	var output []awstypes.Ipam

	pages := ec2.NewDescribeIpamsPaginator(conn, input)
	for pages.HasMorePages() {
		page, err := pages.NextPage(ctx)

		if tfawserr.ErrCodeEquals(err, errCodeInvalidIPAMIdNotFound) {
			return nil, &retry.NotFoundError{
				LastError:   err,
				LastRequest: input,
			}
		}

		if err != nil {
			return nil, err
		}

		output = append(output, page.Ipams...)
=======
func findPrefixListsV2(ctx context.Context, conn *ec2.Client, input *ec2.DescribePrefixListsInput) ([]awstypes.PrefixList, error) {
	var output []awstypes.PrefixList

	paginator := ec2.NewDescribePrefixListsPaginator(conn, input)
	for paginator.HasMorePages() {
		page, err := paginator.NextPage(ctx)

		if err != nil {
			if tfawserr.ErrCodeEquals(err, errCodeInvalidPrefixListIdNotFound) {
				return nil, &retry.NotFoundError{
					LastError:   err,
					LastRequest: input,
				}
			}
			return nil, err
		}

		output = append(output, page.PrefixLists...)
>>>>>>> 6266a340
	}

	return output, nil
}

<<<<<<< HEAD
func FindIPAMByID(ctx context.Context, conn *ec2.Client, id string) (*awstypes.Ipam, error) {
	input := &ec2.DescribeIpamsInput{
		IpamIds: []string{id},
	}

	output, err := FindIPAM(ctx, conn, input)
=======
func findVPCEndpointByIDV2(ctx context.Context, conn *ec2.Client, id string) (*awstypes.VpcEndpoint, error) {
	input := &ec2.DescribeVpcEndpointsInput{
		VpcEndpointIds: []string{id},
	}

	output, err := findVPCEndpointV2(ctx, conn, input)
>>>>>>> 6266a340

	if err != nil {
		return nil, err
	}

<<<<<<< HEAD
	if state := output.State; state == awstypes.IpamStateDeleteComplete {
		return nil, &retry.NotFoundError{
			Message:     string(state),
=======
	if output.State == awstypes.StateDeleted {
		return nil, &retry.NotFoundError{
			Message:     string(output.State),
>>>>>>> 6266a340
			LastRequest: input,
		}
	}

	// Eventual consistency check.
<<<<<<< HEAD
	if aws.ToString(output.IpamId) != id {
=======
	if aws.ToString(output.VpcEndpointId) != id {
>>>>>>> 6266a340
		return nil, &retry.NotFoundError{
			LastRequest: input,
		}
	}

	return output, nil
}

<<<<<<< HEAD
func FindIPAMPool(ctx context.Context, conn *ec2.Client, input *ec2.DescribeIpamPoolsInput) (*awstypes.IpamPool, error) {
	output, err := FindIPAMPools(ctx, conn, input)
=======
func findVPCEndpointV2(ctx context.Context, conn *ec2.Client, input *ec2.DescribeVpcEndpointsInput) (*awstypes.VpcEndpoint, error) {
	output, err := findVPCEndpointsV2(ctx, conn, input)
>>>>>>> 6266a340

	if err != nil {
		return nil, err
	}

	return tfresource.AssertSingleValueResult(output)
}

<<<<<<< HEAD
func FindIPAMPools(ctx context.Context, conn *ec2.Client, input *ec2.DescribeIpamPoolsInput) ([]awstypes.IpamPool, error) {
	var output []awstypes.IpamPool

	pages := ec2.NewDescribeIpamPoolsPaginator(conn, input)
	for pages.HasMorePages() {
		page, err := pages.NextPage(ctx)

		if tfawserr.ErrCodeEquals(err, errCodeInvalidIPAMPoolIdNotFound) {
			return nil, &retry.NotFoundError{
				LastError:   err,
				LastRequest: input,
			}
		}

		if err != nil {
			return nil, err
		}

		output = append(output, page.IpamPools...)
=======
func findVPCEndpointsV2(ctx context.Context, conn *ec2.Client, input *ec2.DescribeVpcEndpointsInput) ([]awstypes.VpcEndpoint, error) {
	var output []awstypes.VpcEndpoint

	paginator := ec2.NewDescribeVpcEndpointsPaginator(conn, input)
	for paginator.HasMorePages() {
		page, err := paginator.NextPage(ctx)

		if err != nil {
			if tfawserr.ErrCodeEquals(err, errCodeInvalidVPCEndpointIdNotFound) {
				return nil, &retry.NotFoundError{
					LastError:   err,
					LastRequest: input,
				}
			}
			return nil, err
		}

		output = append(output, page.VpcEndpoints...)
>>>>>>> 6266a340
	}

	return output, nil
}

<<<<<<< HEAD
func FindIPAMPoolByID(ctx context.Context, conn *ec2.Client, id string) (*awstypes.IpamPool, error) {
	input := &ec2.DescribeIpamPoolsInput{
		IpamPoolIds: []string{id},
	}

	output, err := FindIPAMPool(ctx, conn, input)

	if err != nil {
		return nil, err
	}

	if state := output.State; state == awstypes.IpamPoolStateDeleteComplete {
		return nil, &retry.NotFoundError{
			Message:     string(state),
			LastRequest: input,
		}
	}

	// Eventual consistency check.
	if aws.ToString(output.IpamPoolId) != id {
		return nil, &retry.NotFoundError{
			LastRequest: input,
		}
	}

	return output, nil
}

func FindIPAMPoolAllocation(ctx context.Context, conn *ec2.Client, input *ec2.GetIpamPoolAllocationsInput) (*awstypes.IpamPoolAllocation, error) {
	output, err := FindIPAMPoolAllocations(ctx, conn, input)
=======
func findPrefixListByNameV2(ctx context.Context, conn *ec2.Client, name string) (*awstypes.PrefixList, error) {
	input := &ec2.DescribePrefixListsInput{
		Filters: newAttributeFilterListV2(map[string]string{
			"prefix-list-name": name,
		}),
	}

	return findPrefixListV2(ctx, conn, input)
}

func findVPCEndpointServiceConfigurationByServiceNameV2(ctx context.Context, conn *ec2.Client, name string) (*awstypes.ServiceConfiguration, error) {
	input := &ec2.DescribeVpcEndpointServiceConfigurationsInput{
		Filters: newAttributeFilterListV2(map[string]string{
			"service-name": name,
		}),
	}

	return findVPCEndpointServiceConfigurationV2(ctx, conn, input)
}

func findVPCEndpointServiceConfigurationV2(ctx context.Context, conn *ec2.Client, input *ec2.DescribeVpcEndpointServiceConfigurationsInput) (*awstypes.ServiceConfiguration, error) {
	output, err := findVPCEndpointServiceConfigurationsV2(ctx, conn, input)
>>>>>>> 6266a340

	if err != nil {
		return nil, err
	}

	return tfresource.AssertSingleValueResult(output)
}

<<<<<<< HEAD
func FindIPAMPoolAllocations(ctx context.Context, conn *ec2.Client, input *ec2.GetIpamPoolAllocationsInput) ([]awstypes.IpamPoolAllocation, error) {
	var output []awstypes.IpamPoolAllocation

	pages := ec2.NewGetIpamPoolAllocationsPaginator(conn, input)
	for pages.HasMorePages() {
		page, err := pages.NextPage(ctx)

		if tfawserr.ErrCodeEquals(err, errCodeInvalidIPAMPoolAllocationIdNotFound, errCodeInvalidIPAMPoolIdNotFound) {
			return nil, &retry.NotFoundError{
				LastError:   err,
				LastRequest: input,
			}
		}

		if err != nil {
			return nil, err
		}

		output = append(output, page.IpamPoolAllocations...)
=======
func findVPCEndpointServiceConfigurationsV2(ctx context.Context, conn *ec2.Client, input *ec2.DescribeVpcEndpointServiceConfigurationsInput) ([]awstypes.ServiceConfiguration, error) {
	var output []awstypes.ServiceConfiguration

	paginator := ec2.NewDescribeVpcEndpointServiceConfigurationsPaginator(conn, input)
	for paginator.HasMorePages() {
		page, err := paginator.NextPage(ctx)

		if err != nil {
			if tfawserr.ErrCodeEquals(err, errCodeInvalidVPCEndpointServiceIdNotFound) {
				return nil, &retry.NotFoundError{
					LastError:   err,
					LastRequest: input,
				}
			}
			return nil, err
		}

		output = append(output, page.ServiceConfigurations...)
>>>>>>> 6266a340
	}

	return output, nil
}

<<<<<<< HEAD
func FindIPAMPoolAllocationByTwoPartKey(ctx context.Context, conn *ec2.Client, allocationID, poolID string) (*awstypes.IpamPoolAllocation, error) {
	input := &ec2.GetIpamPoolAllocationsInput{
		IpamPoolAllocationId: aws.String(allocationID),
		IpamPoolId:           aws.String(poolID),
	}

	output, err := FindIPAMPoolAllocation(ctx, conn, input)
=======
// findRouteTableByIDV2 returns the route table corresponding to the specified identifier.
// Returns NotFoundError if no route table is found.
func findRouteTableByIDV2(ctx context.Context, conn *ec2.Client, routeTableID string) (*awstypes.RouteTable, error) {
	input := &ec2.DescribeRouteTablesInput{
		RouteTableIds: []string{routeTableID},
	}

	return findRouteTableV2(ctx, conn, input)
}

// routeFinderV2 returns the route corresponding to the specified destination.
// Returns NotFoundError if no route is found.
type routeFinderV2 func(context.Context, *ec2.Client, string, string) (*awstypes.Route, error)

// findRouteByIPv4DestinationV2 returns the route corresponding to the specified IPv4 destination.
// Returns NotFoundError if no route is found.
func findRouteByIPv4DestinationV2(ctx context.Context, conn *ec2.Client, routeTableID, destinationCidr string) (*awstypes.Route, error) {
	routeTable, err := findRouteTableByIDV2(ctx, conn, routeTableID)
>>>>>>> 6266a340

	if err != nil {
		return nil, err
	}

<<<<<<< HEAD
	// Eventual consistency check.
	if aws.ToString(output.IpamPoolAllocationId) != allocationID {
		return nil, &retry.NotFoundError{
			LastRequest: input,
		}
	}

	return output, nil
}

func FindIPAMPoolCIDR(ctx context.Context, conn *ec2.Client, input *ec2.GetIpamPoolCidrsInput) (*awstypes.IpamPoolCidr, error) {
	output, err := FindIPAMPoolCIDRs(ctx, conn, input)
=======
	for _, route := range routeTable.Routes {
		if types.CIDRBlocksEqual(aws.ToString(route.DestinationCidrBlock), destinationCidr) {
			return &route, nil
		}
	}

	return nil, &retry.NotFoundError{
		LastError: fmt.Errorf("Route in Route Table (%s) with IPv4 destination (%s) not found", routeTableID, destinationCidr),
	}
}

// findRouteByIPv6DestinationV2 returns the route corresponding to the specified IPv6 destination.
// Returns NotFoundError if no route is found.
func findRouteByIPv6DestinationV2(ctx context.Context, conn *ec2.Client, routeTableID, destinationIpv6Cidr string) (*awstypes.Route, error) {
	routeTable, err := findRouteTableByIDV2(ctx, conn, routeTableID)
>>>>>>> 6266a340

	if err != nil {
		return nil, err
	}

<<<<<<< HEAD
	return tfresource.AssertSingleValueResult(output)
}

func FindIPAMPoolCIDRs(ctx context.Context, conn *ec2.Client, input *ec2.GetIpamPoolCidrsInput) ([]awstypes.IpamPoolCidr, error) {
	var output []awstypes.IpamPoolCidr

	pages := ec2.NewGetIpamPoolCidrsPaginator(conn, input)
	for pages.HasMorePages() {
		page, err := pages.NextPage(ctx)

		if tfawserr.ErrCodeEquals(err, errCodeInvalidIPAMPoolIdNotFound) {
			return nil, &retry.NotFoundError{
				LastError:   err,
				LastRequest: input,
			}
		}

		if err != nil {
			return nil, err
		}

		output = append(output, page.IpamPoolCidrs...)
	}

	return output, nil
}

func FindIPAMPoolCIDRByTwoPartKey(ctx context.Context, conn *ec2.Client, cidrBlock, poolID string) (*awstypes.IpamPoolCidr, error) {
	input := &ec2.GetIpamPoolCidrsInput{
		Filters: newAttributeFilterListV2(map[string]string{
			"cidr": cidrBlock,
		}),
		IpamPoolId: aws.String(poolID),
	}

	output, err := FindIPAMPoolCIDR(ctx, conn, input)

=======
	for _, route := range routeTable.Routes {
		if types.CIDRBlocksEqual(aws.ToString(route.DestinationIpv6CidrBlock), destinationIpv6Cidr) {
			return &route, nil
		}
	}

	return nil, &retry.NotFoundError{
		LastError: fmt.Errorf("Route in Route Table (%s) with IPv6 destination (%s) not found", routeTableID, destinationIpv6Cidr),
	}
}

// findRouteByPrefixListIDDestinationV2 returns the route corresponding to the specified prefix list destination.
// Returns NotFoundError if no route is found.
func findRouteByPrefixListIDDestinationV2(ctx context.Context, conn *ec2.Client, routeTableID, prefixListID string) (*awstypes.Route, error) {
	routeTable, err := findRouteTableByIDV2(ctx, conn, routeTableID)
>>>>>>> 6266a340
	if err != nil {
		return nil, err
	}

<<<<<<< HEAD
	if state := output.State; state == awstypes.IpamPoolCidrStateDeprovisioned {
		return nil, &retry.NotFoundError{
			Message:     string(state),
			LastRequest: input,
		}
	}

	// Eventual consistency check.
	if aws.ToString(output.Cidr) != cidrBlock {
		return nil, &retry.NotFoundError{
			LastRequest: input,
		}
	}

	return output, nil
}

func FindIPAMPoolCIDRByPoolCIDRId(ctx context.Context, conn *ec2.Client, poolCidrId, poolID string) (*awstypes.IpamPoolCidr, error) {
	input := &ec2.GetIpamPoolCidrsInput{
		Filters: newAttributeFilterListV2(map[string]string{
			"ipam-pool-cidr-id": poolCidrId,
		}),
		IpamPoolId: aws.String(poolID),
	}

	output, err := FindIPAMPoolCIDR(ctx, conn, input)
=======
	for _, route := range routeTable.Routes {
		if aws.ToString(route.DestinationPrefixListId) == prefixListID {
			return &route, nil
		}
	}

	return nil, &retry.NotFoundError{
		LastError: fmt.Errorf("Route in Route Table (%s) with Prefix List ID destination (%s) not found", routeTableID, prefixListID),
	}
}

// findRouteTableAssociationByIDV2 returns the route table association corresponding to the specified identifier.
// Returns NotFoundError if no route table association is found.
func findRouteTableAssociationByIDV2(ctx context.Context, conn *ec2.Client, associationID string) (*awstypes.RouteTableAssociation, error) {
	input := &ec2.DescribeRouteTablesInput{
		Filters: newAttributeFilterListV2(map[string]string{
			"association.route-table-association-id": associationID,
		}),
	}

	routeTable, err := findRouteTableV2(ctx, conn, input)
>>>>>>> 6266a340

	if err != nil {
		return nil, err
	}

<<<<<<< HEAD
	// Eventual consistency check
	cidrBlock := aws.ToString(output.Cidr)
	if cidrBlock == "" {
		return nil, &retry.NotFoundError{
			LastRequest: input,
		}
	}

	if state := output.State; state == awstypes.IpamPoolCidrStateDeprovisioned {
		return nil, &retry.NotFoundError{
			Message:     string(state),
			LastRequest: input,
		}
	}

	return output, nil
}

func FindIPAMResourceDiscovery(ctx context.Context, conn *ec2.Client, input *ec2.DescribeIpamResourceDiscoveriesInput) (*awstypes.IpamResourceDiscovery, error) {
	output, err := FindIPAMResourceDiscoveries(ctx, conn, input)

	if err != nil {
		return nil, err
	}

	return tfresource.AssertSingleValueResult(output)
}

func FindIPAMResourceDiscoveries(ctx context.Context, conn *ec2.Client, input *ec2.DescribeIpamResourceDiscoveriesInput) ([]awstypes.IpamResourceDiscovery, error) {
	var output []awstypes.IpamResourceDiscovery

	pages := ec2.NewDescribeIpamResourceDiscoveriesPaginator(conn, input)
	for pages.HasMorePages() {
		page, err := pages.NextPage(ctx)

		if tfawserr.ErrCodeEquals(err, errCodeInvalidIPAMResourceDiscoveryIdNotFound) {
			return nil, &retry.NotFoundError{
				LastError:   err,
				LastRequest: input,
			}
		}

		if err != nil {
			return nil, err
		}

		output = append(output, page.IpamResourceDiscoveries...)
	}

	return output, nil
}

func FindIPAMResourceDiscoveryByID(ctx context.Context, conn *ec2.Client, id string) (*awstypes.IpamResourceDiscovery, error) {
	input := &ec2.DescribeIpamResourceDiscoveriesInput{
		IpamResourceDiscoveryIds: []string{id},
	}

	output, err := FindIPAMResourceDiscovery(ctx, conn, input)
=======
	for _, association := range routeTable.Associations {
		if aws.ToString(association.RouteTableAssociationId) == associationID {
			if association.AssociationState != nil {
				if state := association.AssociationState.State; state == awstypes.RouteTableAssociationStateCodeDisassociated {
					return nil, &retry.NotFoundError{Message: string(state)}
				}
			}

			return &association, nil
		}
	}

	return nil, &retry.NotFoundError{}
}

// findMainRouteTableByVPCIDV2 returns the main route table for the specified VPC.
// Returns NotFoundError if no route table is found.
func findMainRouteTableByVPCIDV2(ctx context.Context, conn *ec2.Client, vpcID string) (*awstypes.RouteTable, error) {
	input := &ec2.DescribeRouteTablesInput{
		Filters: newAttributeFilterListV2(map[string]string{
			"association.main": "true",
			"vpc-id":           vpcID,
		}),
	}

	return findRouteTableV2(ctx, conn, input)
}

// findVPNGatewayRoutePropagationExistsV2 returns NotFoundError if no route propagation for the specified VPN gateway is found.
func findVPNGatewayRoutePropagationExistsV2(ctx context.Context, conn *ec2.Client, routeTableID, gatewayID string) error {
	routeTable, err := findRouteTableByIDV2(ctx, conn, routeTableID)

	if err != nil {
		return err
	}

	for _, v := range routeTable.PropagatingVgws {
		if aws.ToString(v.GatewayId) == gatewayID {
			return nil
		}
	}

	return &retry.NotFoundError{
		LastError: fmt.Errorf("Route Table (%s) VPN Gateway (%s) route propagation not found", routeTableID, gatewayID),
	}
}

func findVPCEndpointServiceConfigurationByIDV2(ctx context.Context, conn *ec2.Client, id string) (*awstypes.ServiceConfiguration, error) {
	input := &ec2.DescribeVpcEndpointServiceConfigurationsInput{
		ServiceIds: []string{id},
	}

	output, err := findVPCEndpointServiceConfigurationV2(ctx, conn, input)
>>>>>>> 6266a340

	if err != nil {
		return nil, err
	}

<<<<<<< HEAD
	if state := output.State; state == awstypes.IpamResourceDiscoveryStateDeleteComplete {
=======
	if state := output.ServiceState; state == awstypes.ServiceStateDeleted || state == awstypes.ServiceStateFailed {
>>>>>>> 6266a340
		return nil, &retry.NotFoundError{
			Message:     string(state),
			LastRequest: input,
		}
	}

	// Eventual consistency check.
<<<<<<< HEAD
	if aws.ToString(output.IpamResourceDiscoveryId) != id {
=======
	if aws.ToString(output.ServiceId) != id {
>>>>>>> 6266a340
		return nil, &retry.NotFoundError{
			LastRequest: input,
		}
	}

	return output, nil
}

<<<<<<< HEAD
func FindIPAMResourceDiscoveryAssociation(ctx context.Context, conn *ec2.Client, input *ec2.DescribeIpamResourceDiscoveryAssociationsInput) (*awstypes.IpamResourceDiscoveryAssociation, error) {
	output, err := FindIPAMResourceDiscoveryAssociations(ctx, conn, input)

	if err != nil {
		return nil, err
	}

	return tfresource.AssertSingleValueResult(output)
}

func FindIPAMResourceDiscoveryAssociations(ctx context.Context, conn *ec2.Client, input *ec2.DescribeIpamResourceDiscoveryAssociationsInput) ([]awstypes.IpamResourceDiscoveryAssociation, error) {
	var output []awstypes.IpamResourceDiscoveryAssociation

	pages := ec2.NewDescribeIpamResourceDiscoveryAssociationsPaginator(conn, input)
	for pages.HasMorePages() {
		page, err := pages.NextPage(ctx)

		if tfawserr.ErrCodeEquals(err, errCodeInvalidIPAMResourceDiscoveryAssociationIdNotFound) {
			return nil, &retry.NotFoundError{
				LastError:   err,
				LastRequest: input,
			}
		}

		if err != nil {
			return nil, err
		}

		output = append(output, page.IpamResourceDiscoveryAssociations...)
=======
func findVPCEndpointServicePermissionsV2(ctx context.Context, conn *ec2.Client, input *ec2.DescribeVpcEndpointServicePermissionsInput) ([]awstypes.AllowedPrincipal, error) {
	var output []awstypes.AllowedPrincipal

	paginator := ec2.NewDescribeVpcEndpointServicePermissionsPaginator(conn, input)
	for paginator.HasMorePages() {
		page, err := paginator.NextPage(ctx)

		if err != nil {
			if tfawserr.ErrCodeEquals(err, errCodeInvalidVPCEndpointServiceIdNotFound) {
				return nil, &retry.NotFoundError{
					LastError:   err,
					LastRequest: input,
				}
			}
			return nil, err
		}

		output = append(output, page.AllowedPrincipals...)
>>>>>>> 6266a340
	}

	return output, nil
}

<<<<<<< HEAD
func FindIPAMResourceDiscoveryAssociationByID(ctx context.Context, conn *ec2.Client, id string) (*awstypes.IpamResourceDiscoveryAssociation, error) {
	input := &ec2.DescribeIpamResourceDiscoveryAssociationsInput{
		IpamResourceDiscoveryAssociationIds: []string{id},
	}

	output, err := FindIPAMResourceDiscoveryAssociation(ctx, conn, input)

	if err != nil {
		return nil, err
	}

	if state := output.State; state == awstypes.IpamResourceDiscoveryAssociationStateDisassociateComplete {
		return nil, &retry.NotFoundError{
			Message:     string(state),
			LastRequest: input,
		}
	}

	// Eventual consistency check.
	if aws.ToString(output.IpamResourceDiscoveryAssociationId) != id {
		return nil, &retry.NotFoundError{
=======
func findVPCEndpointServicePermissionsByServiceIDV2(ctx context.Context, conn *ec2.Client, id string) ([]awstypes.AllowedPrincipal, error) {
	input := &ec2.DescribeVpcEndpointServicePermissionsInput{
		ServiceId: aws.String(id),
	}

	return findVPCEndpointServicePermissionsV2(ctx, conn, input)
}

func findVPCEndpointServicesV2(ctx context.Context, conn *ec2.Client, input *ec2.DescribeVpcEndpointServicesInput) ([]awstypes.ServiceDetail, []string, error) {
	var serviceDetails []awstypes.ServiceDetail
	var serviceNames []string

	err := describeVPCEndpointServicesPagesV2(ctx, conn, input, func(page *ec2.DescribeVpcEndpointServicesOutput, lastPage bool) bool {
		if page == nil {
			return !lastPage
		}

		serviceDetails = append(serviceDetails, page.ServiceDetails...)
		serviceNames = append(serviceNames, page.ServiceNames...)

		return !lastPage
	})

	if tfawserr.ErrCodeEquals(err, errCodeInvalidServiceName) {
		return nil, nil, &retry.NotFoundError{
			LastError:   err,
>>>>>>> 6266a340
			LastRequest: input,
		}
	}

<<<<<<< HEAD
	return output, nil
}

func FindIPAMScope(ctx context.Context, conn *ec2.Client, input *ec2.DescribeIpamScopesInput) (*awstypes.IpamScope, error) {
	output, err := FindIPAMScopes(ctx, conn, input)

	if err != nil {
		return nil, err
	}

	return tfresource.AssertSingleValueResult(output)
}

func FindIPAMScopes(ctx context.Context, conn *ec2.Client, input *ec2.DescribeIpamScopesInput) ([]awstypes.IpamScope, error) {
	var output []awstypes.IpamScope

	pages := ec2.NewDescribeIpamScopesPaginator(conn, input)
	for pages.HasMorePages() {
		page, err := pages.NextPage(ctx)

		if tfawserr.ErrCodeEquals(err, errCodeInvalidIPAMScopeIdNotFound) {
			return nil, &retry.NotFoundError{
				LastError:   err,
				LastRequest: input,
			}
		}

		if err != nil {
			return nil, err
		}

		output = append(output, page.IpamScopes...)
	}

	return output, nil
}

func FindIPAMScopeByID(ctx context.Context, conn *ec2.Client, id string) (*awstypes.IpamScope, error) {
	input := &ec2.DescribeIpamScopesInput{
		IpamScopeIds: []string{id},
	}

	output, err := FindIPAMScope(ctx, conn, input)

	if err != nil {
		return nil, err
	}

	if state := output.State; state == awstypes.IpamScopeStateDeleteComplete {
		return nil, &retry.NotFoundError{
			Message:     string(state),
			LastRequest: input,
		}
	}

	// Eventual consistency check.
	if aws.ToString(output.IpamScopeId) != id {
		return nil, &retry.NotFoundError{
=======
	if err != nil {
		return nil, nil, err
	}

	return serviceDetails, serviceNames, nil
}

// findVPCEndpointRouteTableAssociationExistsV2 returns NotFoundError if no association for the specified VPC endpoint and route table IDs is found.
func findVPCEndpointRouteTableAssociationExistsV2(ctx context.Context, conn *ec2.Client, vpcEndpointID string, routeTableID string) error {
	vpcEndpoint, err := findVPCEndpointByIDV2(ctx, conn, vpcEndpointID)

	if err != nil {
		return err
	}

	for _, vpcEndpointRouteTableID := range vpcEndpoint.RouteTableIds {
		if vpcEndpointRouteTableID == routeTableID {
			return nil
		}
	}

	return &retry.NotFoundError{
		LastError: fmt.Errorf("VPC Endpoint (%s) Route Table (%s) Association not found", vpcEndpointID, routeTableID),
	}
}

// findVPCEndpointSecurityGroupAssociationExistsV2 returns NotFoundError if no association for the specified VPC endpoint and security group IDs is found.
func findVPCEndpointSecurityGroupAssociationExistsV2(ctx context.Context, conn *ec2.Client, vpcEndpointID, securityGroupID string) error {
	vpcEndpoint, err := findVPCEndpointByIDV2(ctx, conn, vpcEndpointID)

	if err != nil {
		return err
	}

	for _, group := range vpcEndpoint.Groups {
		if aws.ToString(group.GroupId) == securityGroupID {
			return nil
		}
	}

	return &retry.NotFoundError{
		LastError: fmt.Errorf("VPC Endpoint (%s) Security Group (%s) Association not found", vpcEndpointID, securityGroupID),
	}
}

// findVPCEndpointSubnetAssociationExistsV2 returns NotFoundError if no association for the specified VPC endpoint and subnet IDs is found.
func findVPCEndpointSubnetAssociationExistsV2(ctx context.Context, conn *ec2.Client, vpcEndpointID string, subnetID string) error {
	vpcEndpoint, err := findVPCEndpointByIDV2(ctx, conn, vpcEndpointID)

	if err != nil {
		return err
	}

	for _, vpcEndpointSubnetID := range vpcEndpoint.SubnetIds {
		if vpcEndpointSubnetID == subnetID {
			return nil
		}
	}

	return &retry.NotFoundError{
		LastError: fmt.Errorf("VPC Endpoint (%s) Subnet (%s) Association not found", vpcEndpointID, subnetID),
	}
}

func findVPCEndpointConnectionByServiceIDAndVPCEndpointIDV2(ctx context.Context, conn *ec2.Client, serviceID, vpcEndpointID string) (*awstypes.VpcEndpointConnection, error) {
	input := &ec2.DescribeVpcEndpointConnectionsInput{
		Filters: newAttributeFilterListV2(map[string]string{
			"service-id": serviceID,
			// "InvalidFilter: The filter vpc-endpoint-id  is invalid"
			// "vpc-endpoint-id ": vpcEndpointID,
		}),
	}

	var output *awstypes.VpcEndpointConnection

	paginator := ec2.NewDescribeVpcEndpointConnectionsPaginator(conn, input)
	for paginator.HasMorePages() {
		page, err := paginator.NextPage(ctx)
		if err != nil {
			return nil, err
		}

		for _, v := range page.VpcEndpointConnections {
			v := v
			if aws.ToString(v.VpcEndpointId) == vpcEndpointID {
				output = &v
				break
			}
		}
	}

	if output == nil {
		return nil, tfresource.NewEmptyResultError(input)
	}

	if vpcEndpointState := string(output.VpcEndpointState); vpcEndpointState == vpcEndpointStateDeleted {
		return nil, &retry.NotFoundError{
			Message:     vpcEndpointState,
>>>>>>> 6266a340
			LastRequest: input,
		}
	}

	return output, nil
}

<<<<<<< HEAD
func FindVPCV2(ctx context.Context, conn *ec2.Client, input *ec2.DescribeVpcsInput) (*awstypes.Vpc, error) {
	output, err := FindVPCsV2(ctx, conn, input)
=======
func findVPCEndpointConnectionNotificationV2(ctx context.Context, conn *ec2.Client, input *ec2.DescribeVpcEndpointConnectionNotificationsInput) (*awstypes.ConnectionNotification, error) {
	output, err := findVPCEndpointConnectionNotificationsV2(ctx, conn, input)
>>>>>>> 6266a340

	if err != nil {
		return nil, err
	}

	return tfresource.AssertSingleValueResult(output)
}

<<<<<<< HEAD
func FindVPCsV2(ctx context.Context, conn *ec2.Client, input *ec2.DescribeVpcsInput) ([]awstypes.Vpc, error) {
	var output []awstypes.Vpc

	pages := ec2.NewDescribeVpcsPaginator(conn, input)
	for pages.HasMorePages() {
		page, err := pages.NextPage(ctx)

		if tfawserr.ErrCodeEquals(err, errCodeInvalidVPCIDNotFound) {
			return nil, &retry.NotFoundError{
				LastError:   err,
				LastRequest: input,
			}
		}

		if err != nil {
			return nil, err
		}

		output = append(output, page.Vpcs...)
=======
func findVPCEndpointConnectionNotificationsV2(ctx context.Context, conn *ec2.Client, input *ec2.DescribeVpcEndpointConnectionNotificationsInput) ([]awstypes.ConnectionNotification, error) {
	var output []awstypes.ConnectionNotification

	paginator := ec2.NewDescribeVpcEndpointConnectionNotificationsPaginator(conn, input)
	for paginator.HasMorePages() {
		page, err := paginator.NextPage(ctx)

		if err != nil {
			if tfawserr.ErrCodeEquals(err, errCodeInvalidConnectionNotification) {
				return nil, &retry.NotFoundError{
					LastError:   err,
					LastRequest: input,
				}
			}
			return nil, err
		}

		output = append(output, page.ConnectionNotificationSet...)
>>>>>>> 6266a340
	}

	return output, nil
}

<<<<<<< HEAD
func FindVPCIPv6CIDRBlockAssociationByIDV2(ctx context.Context, conn *ec2.Client, id string) (*awstypes.VpcIpv6CidrBlockAssociation, *awstypes.Vpc, error) {
	input := &ec2.DescribeVpcsInput{
		Filters: newAttributeFilterListV2(map[string]string{
			"ipv6-cidr-block-association.association-id": id,
		}),
	}

	vpc, err := FindVPCV2(ctx, conn, input)

	if err != nil {
		return nil, nil, err
	}

	for _, association := range vpc.Ipv6CidrBlockAssociationSet {
		if aws.ToString(association.AssociationId) == id {
			if state := association.Ipv6CidrBlockState.State; state == awstypes.VpcCidrBlockStateCodeDisassociated {
				return nil, nil, &retry.NotFoundError{Message: string(state)}
			}

			return &association, vpc, nil
		}
	}

	return nil, nil, &retry.NotFoundError{}
=======
func findVPCEndpointConnectionNotificationByIDV2(ctx context.Context, conn *ec2.Client, id string) (*awstypes.ConnectionNotification, error) {
	input := &ec2.DescribeVpcEndpointConnectionNotificationsInput{
		ConnectionNotificationId: aws.String(id),
	}

	output, err := findVPCEndpointConnectionNotificationV2(ctx, conn, input)

	if err != nil {
		return nil, err
	}

	// Eventual consistency check.
	if aws.ToString(output.ConnectionNotificationId) != id {
		return nil, &retry.NotFoundError{
			LastRequest: input,
		}
	}

	return output, nil
}

func findVPCEndpointServicePermissionV2(ctx context.Context, conn *ec2.Client, serviceID, principalARN string) (*awstypes.AllowedPrincipal, error) {
	// Applying a server-side filter on "principal" can lead to errors like
	// "An error occurred (InvalidFilter) when calling the DescribeVpcEndpointServicePermissions operation: The filter value arn:aws:iam::123456789012:role/developer contains unsupported characters".
	// Apply the filter client-side.
	input := &ec2.DescribeVpcEndpointServicePermissionsInput{
		ServiceId: aws.String(serviceID),
	}

	allowedPrincipals, err := findVPCEndpointServicePermissionsV2(ctx, conn, input)

	if err != nil {
		return nil, err
	}

	allowedPrincipals = tfslices.Filter(allowedPrincipals, func(v awstypes.AllowedPrincipal) bool {
		return aws.ToString(v.Principal) == principalARN
	})

	return tfresource.AssertSingleValueResult(allowedPrincipals)
>>>>>>> 6266a340
}<|MERGE_RESOLUTION|>--- conflicted
+++ resolved
@@ -450,42 +450,16 @@
 	return tfresource.AssertSingleValueResult(output)
 }
 
-<<<<<<< HEAD
-func FindIPAM(ctx context.Context, conn *ec2.Client, input *ec2.DescribeIpamsInput) (*awstypes.Ipam, error) {
-	output, err := FindIPAMs(ctx, conn, input)
-=======
 func findPrefixListV2(ctx context.Context, conn *ec2.Client, input *ec2.DescribePrefixListsInput) (*awstypes.PrefixList, error) {
 	output, err := findPrefixListsV2(ctx, conn, input)
->>>>>>> 6266a340
-
-	if err != nil {
-		return nil, err
-	}
-
-	return tfresource.AssertSingleValueResult(output)
-}
-
-<<<<<<< HEAD
-func FindIPAMs(ctx context.Context, conn *ec2.Client, input *ec2.DescribeIpamsInput) ([]awstypes.Ipam, error) {
-	var output []awstypes.Ipam
-
-	pages := ec2.NewDescribeIpamsPaginator(conn, input)
-	for pages.HasMorePages() {
-		page, err := pages.NextPage(ctx)
-
-		if tfawserr.ErrCodeEquals(err, errCodeInvalidIPAMIdNotFound) {
-			return nil, &retry.NotFoundError{
-				LastError:   err,
-				LastRequest: input,
-			}
-		}
-
-		if err != nil {
-			return nil, err
-		}
-
-		output = append(output, page.Ipams...)
-=======
+
+	if err != nil {
+		return nil, err
+	}
+
+	return tfresource.AssertSingleValueResult(output)
+}
+
 func findPrefixListsV2(ctx context.Context, conn *ec2.Client, input *ec2.DescribePrefixListsInput) ([]awstypes.PrefixList, error) {
 	var output []awstypes.PrefixList
 
@@ -504,95 +478,49 @@
 		}
 
 		output = append(output, page.PrefixLists...)
->>>>>>> 6266a340
-	}
-
-	return output, nil
-}
-
-<<<<<<< HEAD
-func FindIPAMByID(ctx context.Context, conn *ec2.Client, id string) (*awstypes.Ipam, error) {
-	input := &ec2.DescribeIpamsInput{
-		IpamIds: []string{id},
-	}
-
-	output, err := FindIPAM(ctx, conn, input)
-=======
+	}
+
+	return output, nil
+}
+
 func findVPCEndpointByIDV2(ctx context.Context, conn *ec2.Client, id string) (*awstypes.VpcEndpoint, error) {
 	input := &ec2.DescribeVpcEndpointsInput{
 		VpcEndpointIds: []string{id},
 	}
 
 	output, err := findVPCEndpointV2(ctx, conn, input)
->>>>>>> 6266a340
-
-	if err != nil {
-		return nil, err
-	}
-
-<<<<<<< HEAD
-	if state := output.State; state == awstypes.IpamStateDeleteComplete {
-		return nil, &retry.NotFoundError{
-			Message:     string(state),
-=======
+
+	if err != nil {
+		return nil, err
+	}
+
 	if output.State == awstypes.StateDeleted {
 		return nil, &retry.NotFoundError{
 			Message:     string(output.State),
->>>>>>> 6266a340
 			LastRequest: input,
 		}
 	}
 
 	// Eventual consistency check.
-<<<<<<< HEAD
-	if aws.ToString(output.IpamId) != id {
-=======
 	if aws.ToString(output.VpcEndpointId) != id {
->>>>>>> 6266a340
-		return nil, &retry.NotFoundError{
-			LastRequest: input,
-		}
-	}
-
-	return output, nil
-}
-
-<<<<<<< HEAD
-func FindIPAMPool(ctx context.Context, conn *ec2.Client, input *ec2.DescribeIpamPoolsInput) (*awstypes.IpamPool, error) {
-	output, err := FindIPAMPools(ctx, conn, input)
-=======
+		return nil, &retry.NotFoundError{
+			LastRequest: input,
+		}
+	}
+
+	return output, nil
+}
+
 func findVPCEndpointV2(ctx context.Context, conn *ec2.Client, input *ec2.DescribeVpcEndpointsInput) (*awstypes.VpcEndpoint, error) {
 	output, err := findVPCEndpointsV2(ctx, conn, input)
->>>>>>> 6266a340
-
-	if err != nil {
-		return nil, err
-	}
-
-	return tfresource.AssertSingleValueResult(output)
-}
-
-<<<<<<< HEAD
-func FindIPAMPools(ctx context.Context, conn *ec2.Client, input *ec2.DescribeIpamPoolsInput) ([]awstypes.IpamPool, error) {
-	var output []awstypes.IpamPool
-
-	pages := ec2.NewDescribeIpamPoolsPaginator(conn, input)
-	for pages.HasMorePages() {
-		page, err := pages.NextPage(ctx)
-
-		if tfawserr.ErrCodeEquals(err, errCodeInvalidIPAMPoolIdNotFound) {
-			return nil, &retry.NotFoundError{
-				LastError:   err,
-				LastRequest: input,
-			}
-		}
-
-		if err != nil {
-			return nil, err
-		}
-
-		output = append(output, page.IpamPools...)
-=======
+
+	if err != nil {
+		return nil, err
+	}
+
+	return tfresource.AssertSingleValueResult(output)
+}
+
 func findVPCEndpointsV2(ctx context.Context, conn *ec2.Client, input *ec2.DescribeVpcEndpointsInput) ([]awstypes.VpcEndpoint, error) {
 	var output []awstypes.VpcEndpoint
 
@@ -611,44 +539,11 @@
 		}
 
 		output = append(output, page.VpcEndpoints...)
->>>>>>> 6266a340
-	}
-
-	return output, nil
-}
-
-<<<<<<< HEAD
-func FindIPAMPoolByID(ctx context.Context, conn *ec2.Client, id string) (*awstypes.IpamPool, error) {
-	input := &ec2.DescribeIpamPoolsInput{
-		IpamPoolIds: []string{id},
-	}
-
-	output, err := FindIPAMPool(ctx, conn, input)
-
-	if err != nil {
-		return nil, err
-	}
-
-	if state := output.State; state == awstypes.IpamPoolStateDeleteComplete {
-		return nil, &retry.NotFoundError{
-			Message:     string(state),
-			LastRequest: input,
-		}
-	}
-
-	// Eventual consistency check.
-	if aws.ToString(output.IpamPoolId) != id {
-		return nil, &retry.NotFoundError{
-			LastRequest: input,
-		}
-	}
-
-	return output, nil
-}
-
-func FindIPAMPoolAllocation(ctx context.Context, conn *ec2.Client, input *ec2.GetIpamPoolAllocationsInput) (*awstypes.IpamPoolAllocation, error) {
-	output, err := FindIPAMPoolAllocations(ctx, conn, input)
-=======
+	}
+
+	return output, nil
+}
+
 func findPrefixListByNameV2(ctx context.Context, conn *ec2.Client, name string) (*awstypes.PrefixList, error) {
 	input := &ec2.DescribePrefixListsInput{
 		Filters: newAttributeFilterListV2(map[string]string{
@@ -671,36 +566,14 @@
 
 func findVPCEndpointServiceConfigurationV2(ctx context.Context, conn *ec2.Client, input *ec2.DescribeVpcEndpointServiceConfigurationsInput) (*awstypes.ServiceConfiguration, error) {
 	output, err := findVPCEndpointServiceConfigurationsV2(ctx, conn, input)
->>>>>>> 6266a340
-
-	if err != nil {
-		return nil, err
-	}
-
-	return tfresource.AssertSingleValueResult(output)
-}
-
-<<<<<<< HEAD
-func FindIPAMPoolAllocations(ctx context.Context, conn *ec2.Client, input *ec2.GetIpamPoolAllocationsInput) ([]awstypes.IpamPoolAllocation, error) {
-	var output []awstypes.IpamPoolAllocation
-
-	pages := ec2.NewGetIpamPoolAllocationsPaginator(conn, input)
-	for pages.HasMorePages() {
-		page, err := pages.NextPage(ctx)
-
-		if tfawserr.ErrCodeEquals(err, errCodeInvalidIPAMPoolAllocationIdNotFound, errCodeInvalidIPAMPoolIdNotFound) {
-			return nil, &retry.NotFoundError{
-				LastError:   err,
-				LastRequest: input,
-			}
-		}
-
-		if err != nil {
-			return nil, err
-		}
-
-		output = append(output, page.IpamPoolAllocations...)
-=======
+
+	if err != nil {
+		return nil, err
+	}
+
+	return tfresource.AssertSingleValueResult(output)
+}
+
 func findVPCEndpointServiceConfigurationsV2(ctx context.Context, conn *ec2.Client, input *ec2.DescribeVpcEndpointServiceConfigurationsInput) ([]awstypes.ServiceConfiguration, error) {
 	var output []awstypes.ServiceConfiguration
 
@@ -719,21 +592,11 @@
 		}
 
 		output = append(output, page.ServiceConfigurations...)
->>>>>>> 6266a340
-	}
-
-	return output, nil
-}
-
-<<<<<<< HEAD
-func FindIPAMPoolAllocationByTwoPartKey(ctx context.Context, conn *ec2.Client, allocationID, poolID string) (*awstypes.IpamPoolAllocation, error) {
-	input := &ec2.GetIpamPoolAllocationsInput{
-		IpamPoolAllocationId: aws.String(allocationID),
-		IpamPoolId:           aws.String(poolID),
-	}
-
-	output, err := FindIPAMPoolAllocation(ctx, conn, input)
-=======
+	}
+
+	return output, nil
+}
+
 // findRouteTableByIDV2 returns the route table corresponding to the specified identifier.
 // Returns NotFoundError if no route table is found.
 func findRouteTableByIDV2(ctx context.Context, conn *ec2.Client, routeTableID string) (*awstypes.RouteTable, error) {
@@ -752,26 +615,11 @@
 // Returns NotFoundError if no route is found.
 func findRouteByIPv4DestinationV2(ctx context.Context, conn *ec2.Client, routeTableID, destinationCidr string) (*awstypes.Route, error) {
 	routeTable, err := findRouteTableByIDV2(ctx, conn, routeTableID)
->>>>>>> 6266a340
-
-	if err != nil {
-		return nil, err
-	}
-
-<<<<<<< HEAD
-	// Eventual consistency check.
-	if aws.ToString(output.IpamPoolAllocationId) != allocationID {
-		return nil, &retry.NotFoundError{
-			LastRequest: input,
-		}
-	}
-
-	return output, nil
-}
-
-func FindIPAMPoolCIDR(ctx context.Context, conn *ec2.Client, input *ec2.GetIpamPoolCidrsInput) (*awstypes.IpamPoolCidr, error) {
-	output, err := FindIPAMPoolCIDRs(ctx, conn, input)
-=======
+
+	if err != nil {
+		return nil, err
+	}
+
 	for _, route := range routeTable.Routes {
 		if types.CIDRBlocksEqual(aws.ToString(route.DestinationCidrBlock), destinationCidr) {
 			return &route, nil
@@ -787,51 +635,11 @@
 // Returns NotFoundError if no route is found.
 func findRouteByIPv6DestinationV2(ctx context.Context, conn *ec2.Client, routeTableID, destinationIpv6Cidr string) (*awstypes.Route, error) {
 	routeTable, err := findRouteTableByIDV2(ctx, conn, routeTableID)
->>>>>>> 6266a340
-
-	if err != nil {
-		return nil, err
-	}
-
-<<<<<<< HEAD
-	return tfresource.AssertSingleValueResult(output)
-}
-
-func FindIPAMPoolCIDRs(ctx context.Context, conn *ec2.Client, input *ec2.GetIpamPoolCidrsInput) ([]awstypes.IpamPoolCidr, error) {
-	var output []awstypes.IpamPoolCidr
-
-	pages := ec2.NewGetIpamPoolCidrsPaginator(conn, input)
-	for pages.HasMorePages() {
-		page, err := pages.NextPage(ctx)
-
-		if tfawserr.ErrCodeEquals(err, errCodeInvalidIPAMPoolIdNotFound) {
-			return nil, &retry.NotFoundError{
-				LastError:   err,
-				LastRequest: input,
-			}
-		}
-
-		if err != nil {
-			return nil, err
-		}
-
-		output = append(output, page.IpamPoolCidrs...)
-	}
-
-	return output, nil
-}
-
-func FindIPAMPoolCIDRByTwoPartKey(ctx context.Context, conn *ec2.Client, cidrBlock, poolID string) (*awstypes.IpamPoolCidr, error) {
-	input := &ec2.GetIpamPoolCidrsInput{
-		Filters: newAttributeFilterListV2(map[string]string{
-			"cidr": cidrBlock,
-		}),
-		IpamPoolId: aws.String(poolID),
-	}
-
-	output, err := FindIPAMPoolCIDR(ctx, conn, input)
-
-=======
+
+	if err != nil {
+		return nil, err
+	}
+
 	for _, route := range routeTable.Routes {
 		if types.CIDRBlocksEqual(aws.ToString(route.DestinationIpv6CidrBlock), destinationIpv6Cidr) {
 			return &route, nil
@@ -847,39 +655,10 @@
 // Returns NotFoundError if no route is found.
 func findRouteByPrefixListIDDestinationV2(ctx context.Context, conn *ec2.Client, routeTableID, prefixListID string) (*awstypes.Route, error) {
 	routeTable, err := findRouteTableByIDV2(ctx, conn, routeTableID)
->>>>>>> 6266a340
-	if err != nil {
-		return nil, err
-	}
-
-<<<<<<< HEAD
-	if state := output.State; state == awstypes.IpamPoolCidrStateDeprovisioned {
-		return nil, &retry.NotFoundError{
-			Message:     string(state),
-			LastRequest: input,
-		}
-	}
-
-	// Eventual consistency check.
-	if aws.ToString(output.Cidr) != cidrBlock {
-		return nil, &retry.NotFoundError{
-			LastRequest: input,
-		}
-	}
-
-	return output, nil
-}
-
-func FindIPAMPoolCIDRByPoolCIDRId(ctx context.Context, conn *ec2.Client, poolCidrId, poolID string) (*awstypes.IpamPoolCidr, error) {
-	input := &ec2.GetIpamPoolCidrsInput{
-		Filters: newAttributeFilterListV2(map[string]string{
-			"ipam-pool-cidr-id": poolCidrId,
-		}),
-		IpamPoolId: aws.String(poolID),
-	}
-
-	output, err := FindIPAMPoolCIDR(ctx, conn, input)
-=======
+	if err != nil {
+		return nil, err
+	}
+
 	for _, route := range routeTable.Routes {
 		if aws.ToString(route.DestinationPrefixListId) == prefixListID {
 			return &route, nil
@@ -901,72 +680,11 @@
 	}
 
 	routeTable, err := findRouteTableV2(ctx, conn, input)
->>>>>>> 6266a340
-
-	if err != nil {
-		return nil, err
-	}
-
-<<<<<<< HEAD
-	// Eventual consistency check
-	cidrBlock := aws.ToString(output.Cidr)
-	if cidrBlock == "" {
-		return nil, &retry.NotFoundError{
-			LastRequest: input,
-		}
-	}
-
-	if state := output.State; state == awstypes.IpamPoolCidrStateDeprovisioned {
-		return nil, &retry.NotFoundError{
-			Message:     string(state),
-			LastRequest: input,
-		}
-	}
-
-	return output, nil
-}
-
-func FindIPAMResourceDiscovery(ctx context.Context, conn *ec2.Client, input *ec2.DescribeIpamResourceDiscoveriesInput) (*awstypes.IpamResourceDiscovery, error) {
-	output, err := FindIPAMResourceDiscoveries(ctx, conn, input)
-
-	if err != nil {
-		return nil, err
-	}
-
-	return tfresource.AssertSingleValueResult(output)
-}
-
-func FindIPAMResourceDiscoveries(ctx context.Context, conn *ec2.Client, input *ec2.DescribeIpamResourceDiscoveriesInput) ([]awstypes.IpamResourceDiscovery, error) {
-	var output []awstypes.IpamResourceDiscovery
-
-	pages := ec2.NewDescribeIpamResourceDiscoveriesPaginator(conn, input)
-	for pages.HasMorePages() {
-		page, err := pages.NextPage(ctx)
-
-		if tfawserr.ErrCodeEquals(err, errCodeInvalidIPAMResourceDiscoveryIdNotFound) {
-			return nil, &retry.NotFoundError{
-				LastError:   err,
-				LastRequest: input,
-			}
-		}
-
-		if err != nil {
-			return nil, err
-		}
-
-		output = append(output, page.IpamResourceDiscoveries...)
-	}
-
-	return output, nil
-}
-
-func FindIPAMResourceDiscoveryByID(ctx context.Context, conn *ec2.Client, id string) (*awstypes.IpamResourceDiscovery, error) {
-	input := &ec2.DescribeIpamResourceDiscoveriesInput{
-		IpamResourceDiscoveryIds: []string{id},
-	}
-
-	output, err := FindIPAMResourceDiscovery(ctx, conn, input)
-=======
+
+	if err != nil {
+		return nil, err
+	}
+
 	for _, association := range routeTable.Associations {
 		if aws.ToString(association.RouteTableAssociationId) == associationID {
 			if association.AssociationState != nil {
@@ -1020,17 +738,12 @@
 	}
 
 	output, err := findVPCEndpointServiceConfigurationV2(ctx, conn, input)
->>>>>>> 6266a340
-
-	if err != nil {
-		return nil, err
-	}
-
-<<<<<<< HEAD
-	if state := output.State; state == awstypes.IpamResourceDiscoveryStateDeleteComplete {
-=======
+
+	if err != nil {
+		return nil, err
+	}
+
 	if state := output.ServiceState; state == awstypes.ServiceStateDeleted || state == awstypes.ServiceStateFailed {
->>>>>>> 6266a340
 		return nil, &retry.NotFoundError{
 			Message:     string(state),
 			LastRequest: input,
@@ -1038,50 +751,15 @@
 	}
 
 	// Eventual consistency check.
-<<<<<<< HEAD
-	if aws.ToString(output.IpamResourceDiscoveryId) != id {
-=======
 	if aws.ToString(output.ServiceId) != id {
->>>>>>> 6266a340
-		return nil, &retry.NotFoundError{
-			LastRequest: input,
-		}
-	}
-
-	return output, nil
-}
-
-<<<<<<< HEAD
-func FindIPAMResourceDiscoveryAssociation(ctx context.Context, conn *ec2.Client, input *ec2.DescribeIpamResourceDiscoveryAssociationsInput) (*awstypes.IpamResourceDiscoveryAssociation, error) {
-	output, err := FindIPAMResourceDiscoveryAssociations(ctx, conn, input)
-
-	if err != nil {
-		return nil, err
-	}
-
-	return tfresource.AssertSingleValueResult(output)
-}
-
-func FindIPAMResourceDiscoveryAssociations(ctx context.Context, conn *ec2.Client, input *ec2.DescribeIpamResourceDiscoveryAssociationsInput) ([]awstypes.IpamResourceDiscoveryAssociation, error) {
-	var output []awstypes.IpamResourceDiscoveryAssociation
-
-	pages := ec2.NewDescribeIpamResourceDiscoveryAssociationsPaginator(conn, input)
-	for pages.HasMorePages() {
-		page, err := pages.NextPage(ctx)
-
-		if tfawserr.ErrCodeEquals(err, errCodeInvalidIPAMResourceDiscoveryAssociationIdNotFound) {
-			return nil, &retry.NotFoundError{
-				LastError:   err,
-				LastRequest: input,
-			}
-		}
-
-		if err != nil {
-			return nil, err
-		}
-
-		output = append(output, page.IpamResourceDiscoveryAssociations...)
-=======
+		return nil, &retry.NotFoundError{
+			LastRequest: input,
+		}
+	}
+
+	return output, nil
+}
+
 func findVPCEndpointServicePermissionsV2(ctx context.Context, conn *ec2.Client, input *ec2.DescribeVpcEndpointServicePermissionsInput) ([]awstypes.AllowedPrincipal, error) {
 	var output []awstypes.AllowedPrincipal
 
@@ -1100,35 +778,11 @@
 		}
 
 		output = append(output, page.AllowedPrincipals...)
->>>>>>> 6266a340
-	}
-
-	return output, nil
-}
-
-<<<<<<< HEAD
-func FindIPAMResourceDiscoveryAssociationByID(ctx context.Context, conn *ec2.Client, id string) (*awstypes.IpamResourceDiscoveryAssociation, error) {
-	input := &ec2.DescribeIpamResourceDiscoveryAssociationsInput{
-		IpamResourceDiscoveryAssociationIds: []string{id},
-	}
-
-	output, err := FindIPAMResourceDiscoveryAssociation(ctx, conn, input)
-
-	if err != nil {
-		return nil, err
-	}
-
-	if state := output.State; state == awstypes.IpamResourceDiscoveryAssociationStateDisassociateComplete {
-		return nil, &retry.NotFoundError{
-			Message:     string(state),
-			LastRequest: input,
-		}
-	}
-
-	// Eventual consistency check.
-	if aws.ToString(output.IpamResourceDiscoveryAssociationId) != id {
-		return nil, &retry.NotFoundError{
-=======
+	}
+
+	return output, nil
+}
+
 func findVPCEndpointServicePermissionsByServiceIDV2(ctx context.Context, conn *ec2.Client, id string) ([]awstypes.AllowedPrincipal, error) {
 	input := &ec2.DescribeVpcEndpointServicePermissionsInput{
 		ServiceId: aws.String(id),
@@ -1155,71 +809,10 @@
 	if tfawserr.ErrCodeEquals(err, errCodeInvalidServiceName) {
 		return nil, nil, &retry.NotFoundError{
 			LastError:   err,
->>>>>>> 6266a340
-			LastRequest: input,
-		}
-	}
-
-<<<<<<< HEAD
-	return output, nil
-}
-
-func FindIPAMScope(ctx context.Context, conn *ec2.Client, input *ec2.DescribeIpamScopesInput) (*awstypes.IpamScope, error) {
-	output, err := FindIPAMScopes(ctx, conn, input)
-
-	if err != nil {
-		return nil, err
-	}
-
-	return tfresource.AssertSingleValueResult(output)
-}
-
-func FindIPAMScopes(ctx context.Context, conn *ec2.Client, input *ec2.DescribeIpamScopesInput) ([]awstypes.IpamScope, error) {
-	var output []awstypes.IpamScope
-
-	pages := ec2.NewDescribeIpamScopesPaginator(conn, input)
-	for pages.HasMorePages() {
-		page, err := pages.NextPage(ctx)
-
-		if tfawserr.ErrCodeEquals(err, errCodeInvalidIPAMScopeIdNotFound) {
-			return nil, &retry.NotFoundError{
-				LastError:   err,
-				LastRequest: input,
-			}
-		}
-
-		if err != nil {
-			return nil, err
-		}
-
-		output = append(output, page.IpamScopes...)
-	}
-
-	return output, nil
-}
-
-func FindIPAMScopeByID(ctx context.Context, conn *ec2.Client, id string) (*awstypes.IpamScope, error) {
-	input := &ec2.DescribeIpamScopesInput{
-		IpamScopeIds: []string{id},
-	}
-
-	output, err := FindIPAMScope(ctx, conn, input)
-
-	if err != nil {
-		return nil, err
-	}
-
-	if state := output.State; state == awstypes.IpamScopeStateDeleteComplete {
-		return nil, &retry.NotFoundError{
-			Message:     string(state),
-			LastRequest: input,
-		}
-	}
-
-	// Eventual consistency check.
-	if aws.ToString(output.IpamScopeId) != id {
-		return nil, &retry.NotFoundError{
-=======
+			LastRequest: input,
+		}
+	}
+
 	if err != nil {
 		return nil, nil, err
 	}
@@ -1318,50 +911,23 @@
 	if vpcEndpointState := string(output.VpcEndpointState); vpcEndpointState == vpcEndpointStateDeleted {
 		return nil, &retry.NotFoundError{
 			Message:     vpcEndpointState,
->>>>>>> 6266a340
-			LastRequest: input,
-		}
-	}
-
-	return output, nil
-}
-
-<<<<<<< HEAD
-func FindVPCV2(ctx context.Context, conn *ec2.Client, input *ec2.DescribeVpcsInput) (*awstypes.Vpc, error) {
-	output, err := FindVPCsV2(ctx, conn, input)
-=======
+			LastRequest: input,
+		}
+	}
+
+	return output, nil
+}
+
 func findVPCEndpointConnectionNotificationV2(ctx context.Context, conn *ec2.Client, input *ec2.DescribeVpcEndpointConnectionNotificationsInput) (*awstypes.ConnectionNotification, error) {
 	output, err := findVPCEndpointConnectionNotificationsV2(ctx, conn, input)
->>>>>>> 6266a340
-
-	if err != nil {
-		return nil, err
-	}
-
-	return tfresource.AssertSingleValueResult(output)
-}
-
-<<<<<<< HEAD
-func FindVPCsV2(ctx context.Context, conn *ec2.Client, input *ec2.DescribeVpcsInput) ([]awstypes.Vpc, error) {
-	var output []awstypes.Vpc
-
-	pages := ec2.NewDescribeVpcsPaginator(conn, input)
-	for pages.HasMorePages() {
-		page, err := pages.NextPage(ctx)
-
-		if tfawserr.ErrCodeEquals(err, errCodeInvalidVPCIDNotFound) {
-			return nil, &retry.NotFoundError{
-				LastError:   err,
-				LastRequest: input,
-			}
-		}
-
-		if err != nil {
-			return nil, err
-		}
-
-		output = append(output, page.Vpcs...)
-=======
+
+	if err != nil {
+		return nil, err
+	}
+
+	return tfresource.AssertSingleValueResult(output)
+}
+
 func findVPCEndpointConnectionNotificationsV2(ctx context.Context, conn *ec2.Client, input *ec2.DescribeVpcEndpointConnectionNotificationsInput) ([]awstypes.ConnectionNotification, error) {
 	var output []awstypes.ConnectionNotification
 
@@ -1380,38 +946,11 @@
 		}
 
 		output = append(output, page.ConnectionNotificationSet...)
->>>>>>> 6266a340
-	}
-
-	return output, nil
-}
-
-<<<<<<< HEAD
-func FindVPCIPv6CIDRBlockAssociationByIDV2(ctx context.Context, conn *ec2.Client, id string) (*awstypes.VpcIpv6CidrBlockAssociation, *awstypes.Vpc, error) {
-	input := &ec2.DescribeVpcsInput{
-		Filters: newAttributeFilterListV2(map[string]string{
-			"ipv6-cidr-block-association.association-id": id,
-		}),
-	}
-
-	vpc, err := FindVPCV2(ctx, conn, input)
-
-	if err != nil {
-		return nil, nil, err
-	}
-
-	for _, association := range vpc.Ipv6CidrBlockAssociationSet {
-		if aws.ToString(association.AssociationId) == id {
-			if state := association.Ipv6CidrBlockState.State; state == awstypes.VpcCidrBlockStateCodeDisassociated {
-				return nil, nil, &retry.NotFoundError{Message: string(state)}
-			}
-
-			return &association, vpc, nil
-		}
-	}
-
-	return nil, nil, &retry.NotFoundError{}
-=======
+	}
+
+	return output, nil
+}
+
 func findVPCEndpointConnectionNotificationByIDV2(ctx context.Context, conn *ec2.Client, id string) (*awstypes.ConnectionNotification, error) {
 	input := &ec2.DescribeVpcEndpointConnectionNotificationsInput{
 		ConnectionNotificationId: aws.String(id),
@@ -1452,5 +991,527 @@
 	})
 
 	return tfresource.AssertSingleValueResult(allowedPrincipals)
->>>>>>> 6266a340
+}
+
+func FindIPAM(ctx context.Context, conn *ec2.Client, input *ec2.DescribeIpamsInput) (*awstypes.Ipam, error) {
+	output, err := FindIPAMs(ctx, conn, input)
+
+	if err != nil {
+		return nil, err
+	}
+
+	return tfresource.AssertSingleValueResult(output)
+}
+
+func FindIPAMs(ctx context.Context, conn *ec2.Client, input *ec2.DescribeIpamsInput) ([]awstypes.Ipam, error) {
+	var output []awstypes.Ipam
+
+	pages := ec2.NewDescribeIpamsPaginator(conn, input)
+	for pages.HasMorePages() {
+		page, err := pages.NextPage(ctx)
+
+		if tfawserr.ErrCodeEquals(err, errCodeInvalidIPAMIdNotFound) {
+			return nil, &retry.NotFoundError{
+				LastError:   err,
+				LastRequest: input,
+			}
+		}
+
+		if err != nil {
+			return nil, err
+		}
+
+		output = append(output, page.Ipams...)
+	}
+
+	return output, nil
+}
+
+func FindIPAMByID(ctx context.Context, conn *ec2.Client, id string) (*awstypes.Ipam, error) {
+	input := &ec2.DescribeIpamsInput{
+		IpamIds: []string{id},
+	}
+
+	output, err := FindIPAM(ctx, conn, input)
+
+	if err != nil {
+		return nil, err
+	}
+
+	if state := output.State; state == awstypes.IpamStateDeleteComplete {
+		return nil, &retry.NotFoundError{
+			Message:     string(state),
+			LastRequest: input,
+		}
+	}
+
+	// Eventual consistency check.
+	if aws.ToString(output.IpamId) != id {
+		return nil, &retry.NotFoundError{
+			LastRequest: input,
+		}
+	}
+
+	return output, nil
+}
+
+func FindIPAMPool(ctx context.Context, conn *ec2.Client, input *ec2.DescribeIpamPoolsInput) (*awstypes.IpamPool, error) {
+	output, err := FindIPAMPools(ctx, conn, input)
+
+	if err != nil {
+		return nil, err
+	}
+
+	return tfresource.AssertSingleValueResult(output)
+}
+
+func FindIPAMPools(ctx context.Context, conn *ec2.Client, input *ec2.DescribeIpamPoolsInput) ([]awstypes.IpamPool, error) {
+	var output []awstypes.IpamPool
+
+	pages := ec2.NewDescribeIpamPoolsPaginator(conn, input)
+	for pages.HasMorePages() {
+		page, err := pages.NextPage(ctx)
+
+		if tfawserr.ErrCodeEquals(err, errCodeInvalidIPAMPoolIdNotFound) {
+			return nil, &retry.NotFoundError{
+				LastError:   err,
+				LastRequest: input,
+			}
+		}
+
+		if err != nil {
+			return nil, err
+		}
+
+		output = append(output, page.IpamPools...)
+	}
+
+	return output, nil
+}
+
+func FindIPAMPoolByID(ctx context.Context, conn *ec2.Client, id string) (*awstypes.IpamPool, error) {
+	input := &ec2.DescribeIpamPoolsInput{
+		IpamPoolIds: []string{id},
+	}
+
+	output, err := FindIPAMPool(ctx, conn, input)
+
+	if err != nil {
+		return nil, err
+	}
+
+	if state := output.State; state == awstypes.IpamPoolStateDeleteComplete {
+		return nil, &retry.NotFoundError{
+			Message:     string(state),
+			LastRequest: input,
+		}
+	}
+
+	// Eventual consistency check.
+	if aws.ToString(output.IpamPoolId) != id {
+		return nil, &retry.NotFoundError{
+			LastRequest: input,
+		}
+	}
+
+	return output, nil
+}
+
+func FindIPAMPoolAllocation(ctx context.Context, conn *ec2.Client, input *ec2.GetIpamPoolAllocationsInput) (*awstypes.IpamPoolAllocation, error) {
+	output, err := FindIPAMPoolAllocations(ctx, conn, input)
+
+	if err != nil {
+		return nil, err
+	}
+
+	return tfresource.AssertSingleValueResult(output)
+}
+
+func FindIPAMPoolAllocations(ctx context.Context, conn *ec2.Client, input *ec2.GetIpamPoolAllocationsInput) ([]awstypes.IpamPoolAllocation, error) {
+	var output []awstypes.IpamPoolAllocation
+
+	pages := ec2.NewGetIpamPoolAllocationsPaginator(conn, input)
+	for pages.HasMorePages() {
+		page, err := pages.NextPage(ctx)
+
+		if tfawserr.ErrCodeEquals(err, errCodeInvalidIPAMPoolAllocationIdNotFound, errCodeInvalidIPAMPoolIdNotFound) {
+			return nil, &retry.NotFoundError{
+				LastError:   err,
+				LastRequest: input,
+			}
+		}
+
+		if err != nil {
+			return nil, err
+		}
+
+		output = append(output, page.IpamPoolAllocations...)
+	}
+
+	return output, nil
+}
+
+func FindIPAMPoolAllocationByTwoPartKey(ctx context.Context, conn *ec2.Client, allocationID, poolID string) (*awstypes.IpamPoolAllocation, error) {
+	input := &ec2.GetIpamPoolAllocationsInput{
+		IpamPoolAllocationId: aws.String(allocationID),
+		IpamPoolId:           aws.String(poolID),
+	}
+
+	output, err := FindIPAMPoolAllocation(ctx, conn, input)
+
+	if err != nil {
+		return nil, err
+	}
+
+	// Eventual consistency check.
+	if aws.ToString(output.IpamPoolAllocationId) != allocationID {
+		return nil, &retry.NotFoundError{
+			LastRequest: input,
+		}
+	}
+
+	return output, nil
+}
+
+func FindIPAMPoolCIDR(ctx context.Context, conn *ec2.Client, input *ec2.GetIpamPoolCidrsInput) (*awstypes.IpamPoolCidr, error) {
+	output, err := FindIPAMPoolCIDRs(ctx, conn, input)
+
+	if err != nil {
+		return nil, err
+	}
+
+	return tfresource.AssertSingleValueResult(output)
+}
+
+func FindIPAMPoolCIDRs(ctx context.Context, conn *ec2.Client, input *ec2.GetIpamPoolCidrsInput) ([]awstypes.IpamPoolCidr, error) {
+	var output []awstypes.IpamPoolCidr
+
+	pages := ec2.NewGetIpamPoolCidrsPaginator(conn, input)
+	for pages.HasMorePages() {
+		page, err := pages.NextPage(ctx)
+
+		if tfawserr.ErrCodeEquals(err, errCodeInvalidIPAMPoolIdNotFound) {
+			return nil, &retry.NotFoundError{
+				LastError:   err,
+				LastRequest: input,
+			}
+		}
+
+		if err != nil {
+			return nil, err
+		}
+
+		output = append(output, page.IpamPoolCidrs...)
+	}
+
+	return output, nil
+}
+
+func FindIPAMPoolCIDRByTwoPartKey(ctx context.Context, conn *ec2.Client, cidrBlock, poolID string) (*awstypes.IpamPoolCidr, error) {
+	input := &ec2.GetIpamPoolCidrsInput{
+		Filters: newAttributeFilterListV2(map[string]string{
+			"cidr": cidrBlock,
+		}),
+		IpamPoolId: aws.String(poolID),
+	}
+
+	output, err := FindIPAMPoolCIDR(ctx, conn, input)
+
+	if err != nil {
+		return nil, err
+	}
+
+	if state := output.State; state == awstypes.IpamPoolCidrStateDeprovisioned {
+		return nil, &retry.NotFoundError{
+			Message:     string(state),
+			LastRequest: input,
+		}
+	}
+
+	// Eventual consistency check.
+	if aws.ToString(output.Cidr) != cidrBlock {
+		return nil, &retry.NotFoundError{
+			LastRequest: input,
+		}
+	}
+
+	return output, nil
+}
+
+func FindIPAMPoolCIDRByPoolCIDRId(ctx context.Context, conn *ec2.Client, poolCidrId, poolID string) (*awstypes.IpamPoolCidr, error) {
+	input := &ec2.GetIpamPoolCidrsInput{
+		Filters: newAttributeFilterListV2(map[string]string{
+			"ipam-pool-cidr-id": poolCidrId,
+		}),
+		IpamPoolId: aws.String(poolID),
+	}
+
+	output, err := FindIPAMPoolCIDR(ctx, conn, input)
+
+	if err != nil {
+		return nil, err
+	}
+
+	// Eventual consistency check
+	cidrBlock := aws.ToString(output.Cidr)
+	if cidrBlock == "" {
+		return nil, &retry.NotFoundError{
+			LastRequest: input,
+		}
+	}
+
+	if state := output.State; state == awstypes.IpamPoolCidrStateDeprovisioned {
+		return nil, &retry.NotFoundError{
+			Message:     string(state),
+			LastRequest: input,
+		}
+	}
+
+	return output, nil
+}
+
+func FindIPAMResourceDiscovery(ctx context.Context, conn *ec2.Client, input *ec2.DescribeIpamResourceDiscoveriesInput) (*awstypes.IpamResourceDiscovery, error) {
+	output, err := FindIPAMResourceDiscoveries(ctx, conn, input)
+
+	if err != nil {
+		return nil, err
+	}
+
+	return tfresource.AssertSingleValueResult(output)
+}
+
+func FindIPAMResourceDiscoveries(ctx context.Context, conn *ec2.Client, input *ec2.DescribeIpamResourceDiscoveriesInput) ([]awstypes.IpamResourceDiscovery, error) {
+	var output []awstypes.IpamResourceDiscovery
+
+	pages := ec2.NewDescribeIpamResourceDiscoveriesPaginator(conn, input)
+	for pages.HasMorePages() {
+		page, err := pages.NextPage(ctx)
+
+		if tfawserr.ErrCodeEquals(err, errCodeInvalidIPAMResourceDiscoveryIdNotFound) {
+			return nil, &retry.NotFoundError{
+				LastError:   err,
+				LastRequest: input,
+			}
+		}
+
+		if err != nil {
+			return nil, err
+		}
+
+		output = append(output, page.IpamResourceDiscoveries...)
+	}
+
+	return output, nil
+}
+
+func FindIPAMResourceDiscoveryByID(ctx context.Context, conn *ec2.Client, id string) (*awstypes.IpamResourceDiscovery, error) {
+	input := &ec2.DescribeIpamResourceDiscoveriesInput{
+		IpamResourceDiscoveryIds: []string{id},
+	}
+
+	output, err := FindIPAMResourceDiscovery(ctx, conn, input)
+
+	if err != nil {
+		return nil, err
+	}
+
+	if state := output.State; state == awstypes.IpamResourceDiscoveryStateDeleteComplete {
+		return nil, &retry.NotFoundError{
+			Message:     string(state),
+			LastRequest: input,
+		}
+	}
+
+	// Eventual consistency check.
+	if aws.ToString(output.IpamResourceDiscoveryId) != id {
+		return nil, &retry.NotFoundError{
+			LastRequest: input,
+		}
+	}
+
+	return output, nil
+}
+
+func FindIPAMResourceDiscoveryAssociation(ctx context.Context, conn *ec2.Client, input *ec2.DescribeIpamResourceDiscoveryAssociationsInput) (*awstypes.IpamResourceDiscoveryAssociation, error) {
+	output, err := FindIPAMResourceDiscoveryAssociations(ctx, conn, input)
+
+	if err != nil {
+		return nil, err
+	}
+
+	return tfresource.AssertSingleValueResult(output)
+}
+
+func FindIPAMResourceDiscoveryAssociations(ctx context.Context, conn *ec2.Client, input *ec2.DescribeIpamResourceDiscoveryAssociationsInput) ([]awstypes.IpamResourceDiscoveryAssociation, error) {
+	var output []awstypes.IpamResourceDiscoveryAssociation
+
+	pages := ec2.NewDescribeIpamResourceDiscoveryAssociationsPaginator(conn, input)
+	for pages.HasMorePages() {
+		page, err := pages.NextPage(ctx)
+
+		if tfawserr.ErrCodeEquals(err, errCodeInvalidIPAMResourceDiscoveryAssociationIdNotFound) {
+			return nil, &retry.NotFoundError{
+				LastError:   err,
+				LastRequest: input,
+			}
+		}
+
+		if err != nil {
+			return nil, err
+		}
+
+		output = append(output, page.IpamResourceDiscoveryAssociations...)
+	}
+
+	return output, nil
+}
+
+func FindIPAMResourceDiscoveryAssociationByID(ctx context.Context, conn *ec2.Client, id string) (*awstypes.IpamResourceDiscoveryAssociation, error) {
+	input := &ec2.DescribeIpamResourceDiscoveryAssociationsInput{
+		IpamResourceDiscoveryAssociationIds: []string{id},
+	}
+
+	output, err := FindIPAMResourceDiscoveryAssociation(ctx, conn, input)
+
+	if err != nil {
+		return nil, err
+	}
+
+	if state := output.State; state == awstypes.IpamResourceDiscoveryAssociationStateDisassociateComplete {
+		return nil, &retry.NotFoundError{
+			Message:     string(state),
+			LastRequest: input,
+		}
+	}
+
+	// Eventual consistency check.
+	if aws.ToString(output.IpamResourceDiscoveryAssociationId) != id {
+		return nil, &retry.NotFoundError{
+			LastRequest: input,
+		}
+	}
+
+	return output, nil
+}
+
+func FindIPAMScope(ctx context.Context, conn *ec2.Client, input *ec2.DescribeIpamScopesInput) (*awstypes.IpamScope, error) {
+	output, err := FindIPAMScopes(ctx, conn, input)
+
+	if err != nil {
+		return nil, err
+	}
+
+	return tfresource.AssertSingleValueResult(output)
+}
+
+func FindIPAMScopes(ctx context.Context, conn *ec2.Client, input *ec2.DescribeIpamScopesInput) ([]awstypes.IpamScope, error) {
+	var output []awstypes.IpamScope
+
+	pages := ec2.NewDescribeIpamScopesPaginator(conn, input)
+	for pages.HasMorePages() {
+		page, err := pages.NextPage(ctx)
+
+		if tfawserr.ErrCodeEquals(err, errCodeInvalidIPAMScopeIdNotFound) {
+			return nil, &retry.NotFoundError{
+				LastError:   err,
+				LastRequest: input,
+			}
+		}
+
+		if err != nil {
+			return nil, err
+		}
+
+		output = append(output, page.IpamScopes...)
+	}
+
+	return output, nil
+}
+
+func FindIPAMScopeByID(ctx context.Context, conn *ec2.Client, id string) (*awstypes.IpamScope, error) {
+	input := &ec2.DescribeIpamScopesInput{
+		IpamScopeIds: []string{id},
+	}
+
+	output, err := FindIPAMScope(ctx, conn, input)
+
+	if err != nil {
+		return nil, err
+	}
+
+	if state := output.State; state == awstypes.IpamScopeStateDeleteComplete {
+		return nil, &retry.NotFoundError{
+			Message:     string(state),
+			LastRequest: input,
+		}
+	}
+
+	// Eventual consistency check.
+	if aws.ToString(output.IpamScopeId) != id {
+		return nil, &retry.NotFoundError{
+			LastRequest: input,
+		}
+	}
+
+	return output, nil
+}
+
+func FindVPCV2(ctx context.Context, conn *ec2.Client, input *ec2.DescribeVpcsInput) (*awstypes.Vpc, error) {
+	output, err := FindVPCsV2(ctx, conn, input)
+
+	if err != nil {
+		return nil, err
+	}
+
+	return tfresource.AssertSingleValueResult(output)
+}
+
+func FindVPCsV2(ctx context.Context, conn *ec2.Client, input *ec2.DescribeVpcsInput) ([]awstypes.Vpc, error) {
+	var output []awstypes.Vpc
+
+	pages := ec2.NewDescribeVpcsPaginator(conn, input)
+	for pages.HasMorePages() {
+		page, err := pages.NextPage(ctx)
+
+		if tfawserr.ErrCodeEquals(err, errCodeInvalidVPCIDNotFound) {
+			return nil, &retry.NotFoundError{
+				LastError:   err,
+				LastRequest: input,
+			}
+		}
+
+		if err != nil {
+			return nil, err
+		}
+
+		output = append(output, page.Vpcs...)
+	}
+
+	return output, nil
+}
+
+func FindVPCIPv6CIDRBlockAssociationByIDV2(ctx context.Context, conn *ec2.Client, id string) (*awstypes.VpcIpv6CidrBlockAssociation, *awstypes.Vpc, error) {
+	input := &ec2.DescribeVpcsInput{
+		Filters: newAttributeFilterListV2(map[string]string{
+			"ipv6-cidr-block-association.association-id": id,
+		}),
+	}
+
+	vpc, err := FindVPCV2(ctx, conn, input)
+
+	if err != nil {
+		return nil, nil, err
+	}
+
+	for _, association := range vpc.Ipv6CidrBlockAssociationSet {
+		if aws.ToString(association.AssociationId) == id {
+			if state := association.Ipv6CidrBlockState.State; state == awstypes.VpcCidrBlockStateCodeDisassociated {
+				return nil, nil, &retry.NotFoundError{Message: string(state)}
+			}
+
+			return &association, vpc, nil
+		}
+	}
+
+	return nil, nil, &retry.NotFoundError{}
 }
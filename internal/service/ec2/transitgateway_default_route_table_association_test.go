// Copyright (c) HashiCorp, Inc.
// SPDX-License-Identifier: MPL-2.0

package ec2_test

import (
	"context"
	"errors"
	"fmt"
	"testing"

	"github.com/aws/aws-sdk-go-v2/aws"
	"github.com/aws/aws-sdk-go-v2/service/ec2"
	awstypes "github.com/aws/aws-sdk-go-v2/service/ec2/types"
	"github.com/hashicorp/terraform-plugin-testing/helper/resource"
	"github.com/hashicorp/terraform-plugin-testing/terraform"
	"github.com/hashicorp/terraform-provider-aws/internal/acctest"
	"github.com/hashicorp/terraform-provider-aws/internal/conns"
	tfsync "github.com/hashicorp/terraform-provider-aws/internal/experimental/sync"
	tfec2 "github.com/hashicorp/terraform-provider-aws/internal/service/ec2"
	"github.com/hashicorp/terraform-provider-aws/internal/tfresource"
	"github.com/hashicorp/terraform-provider-aws/names"
)

func testAccTransitGatewayDefaultRouteTableAssociation_basic(t *testing.T, semaphore tfsync.Semaphore) {
	ctx := acctest.Context(t)
	if testing.Short() {
		t.Skip("skipping long-running test in short mode")
	}

	var transitgateway awstypes.TransitGateway
	resourceName := "aws_ec2_transit_gateway_default_route_table_association.test"
	resourceRouteTableName := "aws_ec2_transit_gateway_route_table.test"

	resource.ParallelTest(t, resource.TestCase{
		PreCheck: func() {
			testAccPreCheckTransitGatewaySynchronize(t, semaphore)
			acctest.PreCheck(ctx, t)
			testAccPreCheck(ctx, t)
		},
		ErrorCheck:               acctest.ErrorCheck(t, names.EC2ServiceID),
		ProtoV5ProviderFactories: acctest.ProtoV5ProviderFactories,
		CheckDestroy:             testAccCheckTransitGatewayDefaultRouteTableAssociationDestroy(ctx),
		Steps: []resource.TestStep{
			{
				Config: testAccTransitgatewayDefaultRouteTableAssociationConfig_basic(),
				Check: resource.ComposeTestCheckFunc(
					testAccCheckTransitGatewayDefaultRouteTableAssociationExists(ctx, resourceName, &transitgateway),
					resource.TestCheckResourceAttrPair(resourceName, "transit_gateway_route_table_id", resourceRouteTableName, names.AttrID),
				),
			},
		},
	})
}

func testAccTransitGatewayDefaultRouteTableAssociation_disappears(t *testing.T, semaphore tfsync.Semaphore) {
	ctx := acctest.Context(t)
	if testing.Short() {
		t.Skip("skipping long-running test in short mode")
	}

	var transitgateway awstypes.TransitGateway
	resourceName := "aws_ec2_transit_gateway_default_route_table_association.test"

	resource.ParallelTest(t, resource.TestCase{
		PreCheck: func() {
			testAccPreCheckTransitGatewaySynchronize(t, semaphore)
			acctest.PreCheck(ctx, t)
			testAccPreCheck(ctx, t)
		},
		ErrorCheck:               acctest.ErrorCheck(t, names.EC2ServiceID),
		ProtoV5ProviderFactories: acctest.ProtoV5ProviderFactories,
		CheckDestroy:             testAccCheckTransitGatewayDefaultRouteTableAssociationDestroy(ctx),
		Steps: []resource.TestStep{
			{
				Config: testAccTransitgatewayDefaultRouteTableAssociationConfig_basic(),
				Check: resource.ComposeTestCheckFunc(
					testAccCheckTransitGatewayDefaultRouteTableAssociationExists(ctx, resourceName, &transitgateway),
					acctest.CheckFrameworkResourceDisappears(ctx, acctest.Provider, tfec2.ResourceTransitGatewayDefaultRouteTableAssociation, resourceName),
<<<<<<< HEAD
=======
				),
				ExpectNonEmptyPlan: true,
			},
		},
	})
}

func testAccTransitGatewayDefaultRouteTableAssociation_Disappears_transitGateway(t *testing.T, semaphore tfsync.Semaphore) {
	ctx := acctest.Context(t)
	if testing.Short() {
		t.Skip("skipping long-running test in short mode")
	}

	var transitgateway awstypes.TransitGateway
	resourceName := "aws_ec2_transit_gateway_default_route_table_association.test"

	resource.ParallelTest(t, resource.TestCase{
		PreCheck: func() {
			testAccPreCheckTransitGatewaySynchronize(t, semaphore)
			acctest.PreCheck(ctx, t)
			testAccPreCheck(ctx, t)
		},
		ErrorCheck:               acctest.ErrorCheck(t, names.EC2ServiceID),
		ProtoV5ProviderFactories: acctest.ProtoV5ProviderFactories,
		CheckDestroy:             testAccCheckTransitGatewayDefaultRouteTableAssociationDestroy(ctx),
		Steps: []resource.TestStep{
			{
				Config: testAccTransitgatewayDefaultRouteTableAssociationConfig_basic(),
				Check: resource.ComposeTestCheckFunc(
					testAccCheckTransitGatewayDefaultRouteTableAssociationExists(ctx, resourceName, &transitgateway),
					acctest.CheckResourceDisappears(ctx, acctest.Provider, tfec2.ResourceTransitGateway(), "aws_ec2_transit_gateway.test"),
>>>>>>> 465d0690
				),
				ExpectNonEmptyPlan: true,
			},
		},
	})
}

func testAccCheckTransitGatewayDefaultRouteTableAssociationDestroy(ctx context.Context) resource.TestCheckFunc {
	return func(s *terraform.State) error {
		conn := acctest.Provider.Meta().(*conns.AWSClient).EC2Client(ctx)

		for _, rs := range s.RootModule().Resources {
			if rs.Type != "aws_ec2_transit_gateway_default_route_table_association" {
				continue
			}

			output, err := tfec2.FindTransitGatewayByID(ctx, conn, rs.Primary.ID)

			if tfresource.NotFound(err) {
				continue
			}

			if err != nil {
				return err
			}

			if aws.ToString(output.Options.PropagationDefaultRouteTableId) == aws.ToString(output.Options.AssociationDefaultRouteTableId) {
				continue
			}

			return fmt.Errorf("EC2 Transit Gateway Default Route Table Association %s still exists", rs.Primary.ID)
		}

		return nil
	}
}

func testAccCheckTransitGatewayDefaultRouteTableAssociationExists(ctx context.Context, n string, v *awstypes.TransitGateway) resource.TestCheckFunc {
	return func(s *terraform.State) error {
		rs, ok := s.RootModule().Resources[n]
		if !ok {
			return fmt.Errorf("Not found: %s", n)
		}

		conn := acctest.Provider.Meta().(*conns.AWSClient).EC2Client(ctx)

		output, err := tfec2.FindTransitGatewayByID(ctx, conn, rs.Primary.ID)

		if err == nil {
			if aws.ToString(output.Options.PropagationDefaultRouteTableId) == aws.ToString(output.Options.AssociationDefaultRouteTableId) {
				err = errors.New("EC2 Transit Gateway Default Route Table Association not found")
			}
		}

		if err != nil {
			return err
		}

		*v = *output

		return nil
	}
}

func testAccPreCheck(ctx context.Context, t *testing.T) {
	conn := acctest.Provider.Meta().(*conns.AWSClient).EC2Client(ctx)

	input := &ec2.DescribeTransitGatewaysInput{}
	_, err := conn.DescribeTransitGateways(ctx, input)

	if acctest.PreCheckSkipError(err) {
		t.Skipf("skipping acceptance testing: %s", err)
	}
	if err != nil {
		t.Fatalf("unexpected PreCheck error: %s", err)
	}
}

func testAccTransitgatewayDefaultRouteTableAssociationConfig_basic() string {
	return `
resource "aws_ec2_transit_gateway" "test" {}

resource "aws_ec2_transit_gateway_route_table" "test" {
  transit_gateway_id = aws_ec2_transit_gateway.test.id
}

resource "aws_ec2_transit_gateway_default_route_table_association" "test" {
  transit_gateway_id             = aws_ec2_transit_gateway.test.id
  transit_gateway_route_table_id = aws_ec2_transit_gateway_route_table.test.id
}
`
}<|MERGE_RESOLUTION|>--- conflicted
+++ resolved
@@ -77,8 +77,6 @@
 				Check: resource.ComposeTestCheckFunc(
 					testAccCheckTransitGatewayDefaultRouteTableAssociationExists(ctx, resourceName, &transitgateway),
 					acctest.CheckFrameworkResourceDisappears(ctx, acctest.Provider, tfec2.ResourceTransitGatewayDefaultRouteTableAssociation, resourceName),
-<<<<<<< HEAD
-=======
 				),
 				ExpectNonEmptyPlan: true,
 			},
@@ -110,7 +108,6 @@
 				Check: resource.ComposeTestCheckFunc(
 					testAccCheckTransitGatewayDefaultRouteTableAssociationExists(ctx, resourceName, &transitgateway),
 					acctest.CheckResourceDisappears(ctx, acctest.Provider, tfec2.ResourceTransitGateway(), "aws_ec2_transit_gateway.test"),
->>>>>>> 465d0690
 				),
 				ExpectNonEmptyPlan: true,
 			},

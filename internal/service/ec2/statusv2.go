--- conflicted
+++ resolved
@@ -126,9 +126,9 @@
 	}
 }
 
-func statusRouteTable(ctx context.Context, conn *ec2.Client, id string) retry.StateRefreshFunc {
-	return func() (interface{}, string, error) {
-		output, err := findRouteTableByID(ctx, conn, id)
+func statusRouteTableV2(ctx context.Context, conn *ec2.Client, id string) retry.StateRefreshFunc {
+	return func() (interface{}, string, error) {
+		output, err := findRouteTableByIDV2(ctx, conn, id)
 
 		if tfresource.NotFound(err) {
 			return nil, "", nil
@@ -233,47 +233,146 @@
 	}
 }
 
-<<<<<<< HEAD
+func statusVPCEndpointServicePrivateDNSNameConfigurationV2(ctx context.Context, conn *ec2.Client, id string) retry.StateRefreshFunc {
+	return func() (interface{}, string, error) {
+		output, err := findVPCEndpointServicePrivateDNSNameConfigurationByIDV2(ctx, conn, id)
+
+		if tfresource.NotFound(err) {
+			return nil, "", nil
+		}
+
+		if err != nil {
+			return nil, "", err
+		}
+
+		return output, string(output.State), nil
+	}
+}
+
+func statusClientVPNEndpointState(ctx context.Context, conn *ec2.Client, id string) retry.StateRefreshFunc {
+	return func() (interface{}, string, error) {
+		output, err := findClientVPNEndpointByID(ctx, conn, id)
+
+		if tfresource.NotFound(err) {
+			return nil, "", nil
+		}
+
+		if err != nil {
+			return nil, "", err
+		}
+
+		return output, string(output.Status.Code), nil
+	}
+}
+
+func statusClientVPNEndpointClientConnectResponseOptionsState(ctx context.Context, conn *ec2.Client, id string) retry.StateRefreshFunc {
+	return func() (interface{}, string, error) {
+		output, err := findClientVPNEndpointClientConnectResponseOptionsByID(ctx, conn, id)
+
+		if tfresource.NotFound(err) {
+			return nil, "", nil
+		}
+
+		if err != nil {
+			return nil, "", err
+		}
+
+		return output, string(output.Status.Code), nil
+	}
+}
+
+func statusClientVPNAuthorizationRule(ctx context.Context, conn *ec2.Client, endpointID, targetNetworkCIDR, accessGroupID string) retry.StateRefreshFunc {
+	return func() (interface{}, string, error) {
+		output, err := findClientVPNAuthorizationRuleByThreePartKey(ctx, conn, endpointID, targetNetworkCIDR, accessGroupID)
+
+		if tfresource.NotFound(err) {
+			return nil, "", nil
+		}
+
+		if err != nil {
+			return nil, "", err
+		}
+
+		return output, string(output.Status.Code), nil
+	}
+}
+
+func statusClientVPNNetworkAssociation(ctx context.Context, conn *ec2.Client, associationID, endpointID string) retry.StateRefreshFunc {
+	return func() (interface{}, string, error) {
+		output, err := findClientVPNNetworkAssociationByTwoPartKey(ctx, conn, associationID, endpointID)
+
+		if tfresource.NotFound(err) {
+			return nil, "", nil
+		}
+
+		if err != nil {
+			return nil, "", err
+		}
+
+		return output, string(output.Status.Code), nil
+	}
+}
+
+func statusClientVPNRoute(ctx context.Context, conn *ec2.Client, endpointID, targetSubnetID, destinationCIDR string) retry.StateRefreshFunc {
+	return func() (interface{}, string, error) {
+		output, err := findClientVPNRouteByThreePartKey(ctx, conn, endpointID, targetSubnetID, destinationCIDR)
+
+		if tfresource.NotFound(err) {
+			return nil, "", nil
+		}
+
+		if err != nil {
+			return nil, "", err
+		}
+
+		return output, string(output.Status.Code), nil
+	}
+}
+
+func statusCarrierGateway(ctx context.Context, conn *ec2.Client, id string) retry.StateRefreshFunc {
+	return func() (interface{}, string, error) {
+		output, err := findCarrierGatewayByID(ctx, conn, id)
+
+		if tfresource.NotFound(err) {
+			return nil, "", nil
+		}
+
+		if err != nil {
+			return nil, "", err
+		}
+
+		return output, string(output.State), nil
+	}
+}
+
 func StatusVPNConnectionState(ctx context.Context, conn *ec2.Client, id string) retry.StateRefreshFunc {
 	return func() (interface{}, string, error) {
 		output, err := FindVPNConnectionByID(ctx, conn, id)
-=======
-func statusVPCEndpointServicePrivateDNSNameConfigurationV2(ctx context.Context, conn *ec2.Client, id string) retry.StateRefreshFunc {
-	return func() (interface{}, string, error) {
-		output, err := findVPCEndpointServicePrivateDNSNameConfigurationByIDV2(ctx, conn, id)
->>>>>>> eae23a82
-
-		if tfresource.NotFound(err) {
-			return nil, "", nil
-		}
-
-		if err != nil {
-			return nil, "", err
-		}
-
-		return output, string(output.State), nil
-	}
-}
-
-<<<<<<< HEAD
+
+		if tfresource.NotFound(err) {
+			return nil, "", nil
+		}
+
+		if err != nil {
+			return nil, "", err
+		}
+
+		return output, string(output.State), nil
+	}
+}
+
 func StatusVPNConnectionRouteState(ctx context.Context, conn *ec2.Client, vpnConnectionID, cidrBlock string) retry.StateRefreshFunc {
 	return func() (interface{}, string, error) {
 		output, err := FindVPNConnectionRouteByVPNConnectionIDAndCIDR(ctx, conn, vpnConnectionID, cidrBlock)
-=======
-func statusClientVPNEndpointState(ctx context.Context, conn *ec2.Client, id string) retry.StateRefreshFunc {
-	return func() (interface{}, string, error) {
-		output, err := findClientVPNEndpointByID(ctx, conn, id)
->>>>>>> eae23a82
-
-		if tfresource.NotFound(err) {
-			return nil, "", nil
-		}
-
-		if err != nil {
-			return nil, "", err
-		}
-
-<<<<<<< HEAD
+
+		if tfresource.NotFound(err) {
+			return nil, "", nil
+		}
+
+		if err != nil {
+			return nil, "", err
+		}
+
 		return output, string(output.State), nil
 	}
 }
@@ -281,25 +380,15 @@
 func StatusVPNGatewayState(ctx context.Context, conn *ec2.Client, id string) retry.StateRefreshFunc {
 	return func() (interface{}, string, error) {
 		output, err := FindVPNGatewayByID(ctx, conn, id)
-=======
-		return output, string(output.Status.Code), nil
-	}
-}
-
-func statusClientVPNEndpointClientConnectResponseOptionsState(ctx context.Context, conn *ec2.Client, id string) retry.StateRefreshFunc {
-	return func() (interface{}, string, error) {
-		output, err := findClientVPNEndpointClientConnectResponseOptionsByID(ctx, conn, id)
->>>>>>> eae23a82
-
-		if tfresource.NotFound(err) {
-			return nil, "", nil
-		}
-
-		if err != nil {
-			return nil, "", err
-		}
-
-<<<<<<< HEAD
+
+		if tfresource.NotFound(err) {
+			return nil, "", nil
+		}
+
+		if err != nil {
+			return nil, "", err
+		}
+
 		return output, string(output.State), nil
 	}
 }
@@ -307,25 +396,15 @@
 func StatusVPNGatewayVPCAttachmentState(ctx context.Context, conn *ec2.Client, vpnGatewayID, vpcID string) retry.StateRefreshFunc {
 	return func() (interface{}, string, error) {
 		output, err := FindVPNGatewayVPCAttachment(ctx, conn, vpnGatewayID, vpcID)
-=======
-		return output, string(output.Status.Code), nil
-	}
-}
-
-func statusClientVPNAuthorizationRule(ctx context.Context, conn *ec2.Client, endpointID, targetNetworkCIDR, accessGroupID string) retry.StateRefreshFunc {
-	return func() (interface{}, string, error) {
-		output, err := findClientVPNAuthorizationRuleByThreePartKey(ctx, conn, endpointID, targetNetworkCIDR, accessGroupID)
->>>>>>> eae23a82
-
-		if tfresource.NotFound(err) {
-			return nil, "", nil
-		}
-
-		if err != nil {
-			return nil, "", err
-		}
-
-<<<<<<< HEAD
+
+		if tfresource.NotFound(err) {
+			return nil, "", nil
+		}
+
+		if err != nil {
+			return nil, "", err
+		}
+
 		return output, string(output.State), nil
 	}
 }
@@ -333,60 +412,15 @@
 func StatusCustomerGatewayState(ctx context.Context, conn *ec2.Client, id string) retry.StateRefreshFunc {
 	return func() (interface{}, string, error) {
 		output, err := FindCustomerGatewayByID(ctx, conn, id)
-=======
-		return output, string(output.Status.Code), nil
-	}
-}
-
-func statusClientVPNNetworkAssociation(ctx context.Context, conn *ec2.Client, associationID, endpointID string) retry.StateRefreshFunc {
-	return func() (interface{}, string, error) {
-		output, err := findClientVPNNetworkAssociationByTwoPartKey(ctx, conn, associationID, endpointID)
-
-		if tfresource.NotFound(err) {
-			return nil, "", nil
-		}
-
-		if err != nil {
-			return nil, "", err
-		}
-
-		return output, string(output.Status.Code), nil
-	}
-}
-
-func statusClientVPNRoute(ctx context.Context, conn *ec2.Client, endpointID, targetSubnetID, destinationCIDR string) retry.StateRefreshFunc {
-	return func() (interface{}, string, error) {
-		output, err := findClientVPNRouteByThreePartKey(ctx, conn, endpointID, targetSubnetID, destinationCIDR)
->>>>>>> eae23a82
-
-		if tfresource.NotFound(err) {
-			return nil, "", nil
-		}
-
-		if err != nil {
-			return nil, "", err
-		}
-
-<<<<<<< HEAD
+
+		if tfresource.NotFound(err) {
+			return nil, "", nil
+		}
+
+		if err != nil {
+			return nil, "", err
+		}
+
 		return output, aws.ToString(output.State), nil
-=======
-		return output, string(output.Status.Code), nil
-	}
-}
-
-func statusCarrierGateway(ctx context.Context, conn *ec2.Client, id string) retry.StateRefreshFunc {
-	return func() (interface{}, string, error) {
-		output, err := findCarrierGatewayByID(ctx, conn, id)
-
-		if tfresource.NotFound(err) {
-			return nil, "", nil
-		}
-
-		if err != nil {
-			return nil, "", err
-		}
-
-		return output, string(output.State), nil
->>>>>>> eae23a82
 	}
 }
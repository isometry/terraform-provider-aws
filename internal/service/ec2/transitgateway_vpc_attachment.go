--- conflicted
+++ resolved
@@ -53,17 +53,17 @@
 				Default:          awstypes.DnsSupportValueEnable,
 				ValidateDiagFunc: enum.Validate[awstypes.DnsSupportValue](),
 			},
-			"security_group_referencing_support": {
-				Type:         schema.TypeString,
-				Optional:     true,
-				Default:      ec2.SecurityGroupReferencingSupportValueDisable,
-				ValidateFunc: validation.StringInSlice(ec2.SecurityGroupReferencingSupportValue_Values(), false),
-			},
 			"ipv6_support": {
 				Type:             schema.TypeString,
 				Optional:         true,
 				Default:          awstypes.Ipv6SupportValueDisable,
 				ValidateDiagFunc: enum.Validate[awstypes.Ipv6SupportValue](),
+			},
+			"security_group_referencing_support": {
+				Type:             schema.TypeString,
+				Optional:         true,
+				Default:          awstypes.SecurityGroupReferencingSupportValueDisable,
+				ValidateDiagFunc: enum.Validate[awstypes.SecurityGroupReferencingSupportValue](),
 			},
 			names.AttrSubnetIDs: {
 				Type:     schema.TypeSet,
@@ -109,18 +109,11 @@
 
 	transitGatewayID := d.Get(names.AttrTransitGatewayID).(string)
 	input := &ec2.CreateTransitGatewayVpcAttachmentInput{
-<<<<<<< HEAD
-		Options: &ec2.CreateTransitGatewayVpcAttachmentRequestOptions{
-			ApplianceModeSupport:            aws.String(d.Get("appliance_mode_support").(string)),
-			DnsSupport:                      aws.String(d.Get("dns_support").(string)),
-			SecurityGroupReferencingSupport: aws.String(d.Get("security_group_referencing_support").(string)),
-			Ipv6Support:                     aws.String(d.Get("ipv6_support").(string)),
-=======
 		Options: &awstypes.CreateTransitGatewayVpcAttachmentRequestOptions{
-			ApplianceModeSupport: awstypes.ApplianceModeSupportValue(d.Get("appliance_mode_support").(string)),
-			DnsSupport:           awstypes.DnsSupportValue(d.Get("dns_support").(string)),
-			Ipv6Support:          awstypes.Ipv6SupportValue(d.Get("ipv6_support").(string)),
->>>>>>> 92ffb48f
+			ApplianceModeSupport:            awstypes.ApplianceModeSupportValue(d.Get("appliance_mode_support").(string)),
+			DnsSupport:                      awstypes.DnsSupportValue(d.Get("dns_support").(string)),
+			Ipv6Support:                     awstypes.Ipv6SupportValue(d.Get("ipv6_support").(string)),
+			SecurityGroupReferencingSupport: awstypes.SecurityGroupReferencingSupportValue(d.Get("security_group_referencing_support").(string)),
 		},
 		SubnetIds:         flex.ExpandStringValueSet(d.Get(names.AttrSubnetIDs).(*schema.Set)),
 		TransitGatewayId:  aws.String(transitGatewayID),
@@ -227,8 +220,8 @@
 
 	d.Set("appliance_mode_support", transitGatewayVPCAttachment.Options.ApplianceModeSupport)
 	d.Set("dns_support", transitGatewayVPCAttachment.Options.DnsSupport)
+	d.Set("ipv6_support", transitGatewayVPCAttachment.Options.Ipv6Support)
 	d.Set("security_group_referencing_support", transitGatewayVPCAttachment.Options.SecurityGroupReferencingSupport)
-	d.Set("ipv6_support", transitGatewayVPCAttachment.Options.Ipv6Support)
 	d.Set(names.AttrSubnetIDs, transitGatewayVPCAttachment.SubnetIds)
 	d.Set("transit_gateway_default_route_table_association", transitGatewayDefaultRouteTableAssociation)
 	d.Set("transit_gateway_default_route_table_propagation", transitGatewayDefaultRouteTablePropagation)
@@ -245,22 +238,13 @@
 	var diags diag.Diagnostics
 	conn := meta.(*conns.AWSClient).EC2Client(ctx)
 
-<<<<<<< HEAD
-	if d.HasChanges("appliance_mode_support", "dns_support", "security_group_referencing_support", "ipv6_support", "subnet_ids") {
-		input := &ec2.ModifyTransitGatewayVpcAttachmentInput{
-			Options: &ec2.ModifyTransitGatewayVpcAttachmentRequestOptions{
-				ApplianceModeSupport:            aws.String(d.Get("appliance_mode_support").(string)),
-				DnsSupport:                      aws.String(d.Get("dns_support").(string)),
-				SecurityGroupReferencingSupport: aws.String(d.Get("security_group_referencing_support").(string)),
-				Ipv6Support:                     aws.String(d.Get("ipv6_support").(string)),
-=======
-	if d.HasChanges("appliance_mode_support", "dns_support", "ipv6_support", names.AttrSubnetIDs) {
+	if d.HasChanges("appliance_mode_support", "dns_support", "ipv6_support", "security_group_referencing_support", names.AttrSubnetIDs) {
 		input := &ec2.ModifyTransitGatewayVpcAttachmentInput{
 			Options: &awstypes.ModifyTransitGatewayVpcAttachmentRequestOptions{
-				ApplianceModeSupport: awstypes.ApplianceModeSupportValue(d.Get("appliance_mode_support").(string)),
-				DnsSupport:           awstypes.DnsSupportValue(d.Get("dns_support").(string)),
-				Ipv6Support:          awstypes.Ipv6SupportValue(d.Get("ipv6_support").(string)),
->>>>>>> 92ffb48f
+				ApplianceModeSupport:            awstypes.ApplianceModeSupportValue(d.Get("appliance_mode_support").(string)),
+				DnsSupport:                      awstypes.DnsSupportValue(d.Get("dns_support").(string)),
+				Ipv6Support:                     awstypes.Ipv6SupportValue(d.Get("ipv6_support").(string)),
+				SecurityGroupReferencingSupport: awstypes.SecurityGroupReferencingSupportValue(d.Get("security_group_referencing_support").(string)),
 			},
 			TransitGatewayAttachmentId: aws.String(d.Id()),
 		}

--- conflicted
+++ resolved
@@ -409,38 +409,46 @@
 	return out.LoadBalancer.HttpsRedirectionEnabled, nil
 }
 
-<<<<<<< HEAD
+func FindBucketById(ctx context.Context, conn *lightsail.Lightsail, id string) (*lightsail.Bucket, error) {
+	in := &lightsail.GetBucketsInput{BucketName: aws.String(id)}
+	out, err := conn.GetBucketsWithContext(ctx, in)
+
+	if tfawserr.ErrCodeEquals(err, lightsail.ErrCodeNotFoundException) {
+		return nil, &resource.NotFoundError{
+			LastError:   err,
+			LastRequest: in,
+		}
+	}
+
+	if err != nil {
+		return nil, err
+	}
+
+	if out == nil || len(out.Buckets) == 0 || out.Buckets[0] == nil {
+		return nil, tfresource.NewEmptyResultError(in)
+	}
+
+	return out.Buckets[0], nil
+}
+
 func FindInstanceById(ctx context.Context, conn *lightsail.Lightsail, id string) (*lightsail.Instance, error) {
 	in := &lightsail.GetInstanceInput{InstanceName: aws.String(id)}
 	out, err := conn.GetInstanceWithContext(ctx, in)
-=======
-func FindBucketById(ctx context.Context, conn *lightsail.Lightsail, id string) (*lightsail.Bucket, error) {
-	in := &lightsail.GetBucketsInput{BucketName: aws.String(id)}
-	out, err := conn.GetBucketsWithContext(ctx, in)
->>>>>>> e2fdf529
-
-	if tfawserr.ErrCodeEquals(err, lightsail.ErrCodeNotFoundException) {
-		return nil, &resource.NotFoundError{
-			LastError:   err,
-			LastRequest: in,
-		}
-	}
-
-	if err != nil {
-		return nil, err
-	}
-
-<<<<<<< HEAD
+
+	if tfawserr.ErrCodeEquals(err, lightsail.ErrCodeNotFoundException) {
+		return nil, &resource.NotFoundError{
+			LastError:   err,
+			LastRequest: in,
+		}
+	}
+
+	if err != nil {
+		return nil, err
+	}
+
 	if out == nil || out.Instance == nil {
 		return nil, tfresource.NewEmptyResultError(in)
 	}
 
 	return out.Instance, nil
-=======
-	if out == nil || len(out.Buckets) == 0 || out.Buckets[0] == nil {
-		return nil, tfresource.NewEmptyResultError(in)
-	}
-
-	return out.Buckets[0], nil
->>>>>>> e2fdf529
 }
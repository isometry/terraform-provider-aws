--- conflicted
+++ resolved
@@ -727,10 +727,7 @@
   # after waiting upwards of one hour to initialize the Auto Scaling Group.
   blacklisted_zone_ids = ["usw2-az4"]
   state                = "available"
-<<<<<<< HEAD
-=======
-
->>>>>>> 72c1e706
+
   filter {
     name   = "opt-in-status"
     values = ["opt-in-not-required"]

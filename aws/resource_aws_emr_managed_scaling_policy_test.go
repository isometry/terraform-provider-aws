package aws

import (
	"fmt"
	"testing"

	"github.com/aws/aws-sdk-go/aws"
	"github.com/aws/aws-sdk-go/service/emr"
	"github.com/hashicorp/aws-sdk-go-base/tfawserr"
	"github.com/hashicorp/terraform-plugin-sdk/v2/helper/acctest"
	"github.com/hashicorp/terraform-plugin-sdk/v2/helper/resource"
	"github.com/hashicorp/terraform-plugin-sdk/v2/terraform"
)

func TestAccAwsEmrManagedScalingPolicy_basic(t *testing.T) {
	resourceName := "aws_emr_managed_scaling_policy.testpolicy"
	rName := acctest.RandomWithPrefix("tf-acc-test")
	resource.ParallelTest(t, resource.TestCase{
		PreCheck:     func() { testAccPreCheck(t) },
		ErrorCheck:   testAccErrorCheckSkipEmrManagedScalingPolicy(t),
		Providers:    testAccProviders,
		CheckDestroy: testAccCheckAWSEmrManagedScalingPolicyDestroy,

		Steps: []resource.TestStep{
			{
				Config: testAccAWSEmrManagedScalingPolicy_basic(rName),
				Check: resource.ComposeTestCheckFunc(
					testAccCheckAWSEmrManagedScalingPolicyExists(resourceName),
				),
			},
			{
				ResourceName:      resourceName,
				ImportState:       true,
				ImportStateVerify: true,
			},
		},
	})
}

func TestAccAwsEmrManagedScalingPolicy_ComputeLimits_MaximumCoreCapacityUnits(t *testing.T) {
	resourceName := "aws_emr_managed_scaling_policy.testpolicy"
	rName := acctest.RandomWithPrefix("tf-acc-test")
	resource.ParallelTest(t, resource.TestCase{
		PreCheck:     func() { testAccPreCheck(t) },
		ErrorCheck:   testAccErrorCheckSkipEmrManagedScalingPolicy(t),
		Providers:    testAccProviders,
		CheckDestroy: testAccCheckAWSEmrManagedScalingPolicyDestroy,

		Steps: []resource.TestStep{
			{
				Config: testAccAWSEmrManagedScalingPolicy_ComputeLimits_MaximumCoreCapacityUnits(rName, 2),
				Check: resource.ComposeTestCheckFunc(
					testAccCheckAWSEmrManagedScalingPolicyExists(resourceName),
				),
			},
			{
				ResourceName:      resourceName,
				ImportState:       true,
				ImportStateVerify: true,
			},
		},
	})
}

func TestAccAwsEmrManagedScalingPolicy_ComputeLimits_MaximumOndemandCapacityUnits(t *testing.T) {
	resourceName := "aws_emr_managed_scaling_policy.testpolicy"
	rName := acctest.RandomWithPrefix("tf-acc-test")
	resource.ParallelTest(t, resource.TestCase{
		PreCheck:     func() { testAccPreCheck(t) },
		ErrorCheck:   testAccErrorCheckSkipEmrManagedScalingPolicy(t),
		Providers:    testAccProviders,
		CheckDestroy: testAccCheckAWSEmrManagedScalingPolicyDestroy,

		Steps: []resource.TestStep{
			{
				Config: testAccAWSEmrManagedScalingPolicy_ComputeLimits_MaximumOndemandCapacityUnits(rName, 2),
				Check: resource.ComposeTestCheckFunc(
					testAccCheckAWSEmrManagedScalingPolicyExists(resourceName),
				),
			},
			{
				ResourceName:      resourceName,
				ImportState:       true,
				ImportStateVerify: true,
			},
		},
	})
}

func TestAccAwsEmrManagedScalingPolicy_ComputeLimits_MaximumOndemandCapacityUnits_SpotOnly(t *testing.T) {
	resourceName := "aws_emr_managed_scaling_policy.testpolicy"
	rName := acctest.RandomWithPrefix("tf-acc-test")
	resource.ParallelTest(t, resource.TestCase{
		PreCheck:     func() { testAccPreCheck(t) },
		Providers:    testAccProviders,
		CheckDestroy: testAccCheckAWSEmrManagedScalingPolicyDestroy,

		Steps: []resource.TestStep{
			{
				Config: testAccAWSEmrManagedScalingPolicy_ComputeLimits_MaximumOndemandCapacityUnits(rName, 0),
				Check: resource.ComposeTestCheckFunc(
					testAccCheckAWSEmrManagedScalingPolicyExists(resourceName),
				),
			},
			{
				ResourceName:      resourceName,
				ImportState:       true,
				ImportStateVerify: true,
			},
		},
	})
}

func TestAccAwsEmrManagedScalingPolicy_disappears(t *testing.T) {
	resourceName := "aws_emr_managed_scaling_policy.testpolicy"
	rName := acctest.RandomWithPrefix("tf-acc-test")
	resource.ParallelTest(t, resource.TestCase{
		PreCheck:     func() { testAccPreCheck(t) },
		ErrorCheck:   testAccErrorCheckSkipEmrManagedScalingPolicy(t),
		Providers:    testAccProviders,
		CheckDestroy: testAccCheckAWSEmrManagedScalingPolicyDestroy,
		Steps: []resource.TestStep{
			{
				Config: testAccAWSEmrManagedScalingPolicy_basic(rName),
				Check: resource.ComposeTestCheckFunc(
					testAccCheckAWSEmrManagedScalingPolicyExists(resourceName),
					testAccCheckResourceDisappears(testAccProvider, resourceAwsEMRManagedScalingPolicy(), resourceName),
				),
				ExpectNonEmptyPlan: true,
			},
		},
	})
}

// testAccErrorCheckSkipEmrManagedScalingPolicy skips tests that have error messages indicating unsupported features
func testAccErrorCheckSkipEmrManagedScalingPolicy(t *testing.T) resource.ErrorCheckFunc {
	return testAccErrorCheckSkipMessagesContaining(t,
		"Managed scaling is not available",
	)
}

func testAccAWSEmrManagedScalingPolicy_basic(r string) string {
	return fmt.Sprintf(testAccAWSEmrManagedScalingPolicyBase+`
resource "aws_emr_managed_scaling_policy" "testpolicy" {
  cluster_id = aws_emr_cluster.test.id
  compute_limits {
    unit_type              = "Instances"
    minimum_capacity_units = 1
    maximum_capacity_units = 2
  }
}
`, r)
}

func testAccAWSEmrManagedScalingPolicy_ComputeLimits_MaximumCoreCapacityUnits(r string, maximumCoreCapacityUnits int) string {
	return fmt.Sprintf(testAccAWSEmrManagedScalingPolicyBase+`
resource "aws_emr_managed_scaling_policy" "testpolicy" {
  cluster_id = aws_emr_cluster.test.id
  compute_limits {
    unit_type                   = "Instances"
    minimum_capacity_units      = 1
    maximum_capacity_units      = 2
    maximum_core_capacity_units = %[2]d
  }
}
`, r, maximumCoreCapacityUnits)
}

func testAccAWSEmrManagedScalingPolicy_ComputeLimits_MaximumOndemandCapacityUnits(r string, maximumOndemandCapacityUnits int) string {
	return fmt.Sprintf(testAccAWSEmrManagedScalingPolicyBase+`
resource "aws_emr_managed_scaling_policy" "testpolicy" {
  cluster_id = aws_emr_cluster.test.id
  compute_limits {
    unit_type                       = "Instances"
    minimum_capacity_units          = 1
    maximum_capacity_units          = 2
    maximum_ondemand_capacity_units = %[2]d
  }
}
`, r, maximumOndemandCapacityUnits)
}

func testAccCheckAWSEmrManagedScalingPolicyExists(n string) resource.TestCheckFunc {
	return func(s *terraform.State) error {
		rs, ok := s.RootModule().Resources[n]
		if !ok {
			return fmt.Errorf("Not found: %s", n)
		}

		if rs.Primary.ID == "" {
			return fmt.Errorf("No EMR Managed Scaling Policy ID is set")
		}

		conn := testAccProvider.Meta().(*AWSClient).emrconn
		resp, err := conn.GetManagedScalingPolicy(&emr.GetManagedScalingPolicyInput{
			ClusterId: aws.String(rs.Primary.ID),
		})
		if err != nil {
			return err
		}

		if resp.ManagedScalingPolicy == nil {
			return fmt.Errorf("EMR Managed Scaling Policy is empty which shouldn't happen")
		}
		return nil
	}
}

func testAccCheckAWSEmrManagedScalingPolicyDestroy(s *terraform.State) error {
	conn := testAccProvider.Meta().(*AWSClient).emrconn
	for _, rs := range s.RootModule().Resources {
		if rs.Type != "aws_emr_managed_scaling_policy" {
			continue
		}

		resp, err := conn.GetManagedScalingPolicy(&emr.GetManagedScalingPolicyInput{
			ClusterId: aws.String(rs.Primary.ID),
		})

		if tfawserr.ErrMessageContains(err, "InvalidRequestException", "does not exist") {
			continue
		}

		if tfawserr.ErrMessageContains(err, "ValidationException", "A job flow that is shutting down, terminated, or finished may not be modified") {
			continue
		}

		if err != nil {
			return fmt.Errorf("error reading EMR Managed Scaling Policy (%s): %w", rs.Primary.ID, err)
		}

		if resp != nil && resp.ManagedScalingPolicy != nil {
<<<<<<< HEAD
			return fmt.Errorf("Error: EMR Managed Scaling Policy still exists")
=======
			return fmt.Errorf("EMR Managed Scaling Policy (%s) still exists", rs.Primary.ID)
>>>>>>> 27f1e21c
		}
	}

	return nil
}

const testAccAWSEmrManagedScalingPolicyBase = `
data "aws_availability_zones" "available" {
  # Many instance types are not available in this availability zone
  exclude_zone_ids = ["usw2-az4"]
  state            = "available"
  filter {
    name   = "opt-in-status"
    values = ["opt-in-not-required"]
  }
}

resource "aws_vpc" "test" {
  cidr_block           = "10.0.0.0/16"
  enable_dns_hostnames = true

  tags = {
    Name = "tf-acc-test-emr-cluster"
  }
}

resource "aws_internet_gateway" "test" {
  vpc_id = aws_vpc.test.id

  tags = {
    Name = "tf-acc-test-emr-cluster"
  }
}

resource "aws_security_group" "test" {
  vpc_id = aws_vpc.test.id

  ingress {
    from_port = 0
    protocol  = "-1"
    self      = true
    to_port   = 0
  }

  egress {
    cidr_blocks = ["0.0.0.0/0"]
    from_port   = 0
    protocol    = "-1"
    to_port     = 0
  }

  tags = {
    Name = "tf-acc-test-emr-cluster"
  }

  # EMR will modify ingress rules
  lifecycle {
    ignore_changes = [ingress]
  }
}

resource "aws_subnet" "test" {
  availability_zone       = data.aws_availability_zones.available.names[0]
  cidr_block              = "10.0.0.0/24"
  map_public_ip_on_launch = false
  vpc_id                  = aws_vpc.test.id

  tags = {
    Name = "tf-acc-test-emr-cluster"
  }
}

resource "aws_route_table" "test" {
  vpc_id = aws_vpc.test.id

  route {
    cidr_block = "0.0.0.0/0"
    gateway_id = aws_internet_gateway.test.id
  }
}

resource "aws_route_table_association" "test" {
  route_table_id = aws_route_table.test.id
  subnet_id      = aws_subnet.test.id
}

resource "aws_iam_role" "emr_service" {
  name = "%[1]s_default_role"

  assume_role_policy = <<EOT
{
  "Version": "2008-10-17",
  "Statement": [
    {
      "Sid": "",
      "Effect": "Allow",
      "Principal": {
        "Service": "elasticmapreduce.amazonaws.com"
      },
      "Action": "sts:AssumeRole"
    }
  ]
}
EOT
}

resource "aws_iam_role_policy_attachment" "emr_service" {
  role       = aws_iam_role.emr_service.id
  policy_arn = aws_iam_policy.emr_service.arn
}

resource "aws_iam_policy" "emr_service" {
  name = "%[1]s_emr"

  policy = <<EOT
{
    "Version": "2012-10-17",
    "Statement": [{
        "Effect": "Allow",
        "Resource": "*",
        "Action": [
            "ec2:AuthorizeSecurityGroupEgress",
            "ec2:AuthorizeSecurityGroupIngress",
            "ec2:CancelSpotInstanceRequests",
            "ec2:CreateNetworkInterface",
            "ec2:CreateSecurityGroup",
            "ec2:CreateTags",
            "ec2:DeleteNetworkInterface",
            "ec2:DeleteSecurityGroup",
            "ec2:DeleteTags",
            "ec2:DescribeAvailabilityZones",
            "ec2:DescribeAccountAttributes",
            "ec2:DescribeDhcpOptions",
            "ec2:DescribeInstanceStatus",
            "ec2:DescribeInstances",
            "ec2:DescribeKeyPairs",
            "ec2:DescribeNetworkAcls",
            "ec2:DescribeNetworkInterfaces",
            "ec2:DescribePrefixLists",
            "ec2:DescribeRouteTables",
            "ec2:DescribeSecurityGroups",
            "ec2:DescribeSpotInstanceRequests",
            "ec2:DescribeSpotPriceHistory",
            "ec2:DescribeSubnets",
            "ec2:DescribeVpcAttribute",
            "ec2:DescribeVpcEndpoints",
            "ec2:DescribeVpcEndpointServices",
            "ec2:DescribeVpcs",
            "ec2:DetachNetworkInterface",
            "ec2:ModifyImageAttribute",
            "ec2:ModifyInstanceAttribute",
            "ec2:RequestSpotInstances",
            "ec2:RevokeSecurityGroupEgress",
            "ec2:RunInstances",
            "ec2:TerminateInstances",
            "ec2:DeleteVolume",
            "ec2:DescribeVolumeStatus",
            "iam:GetRole",
            "iam:GetRolePolicy",
            "iam:ListInstanceProfiles",
            "iam:ListRolePolicies",
            "iam:PassRole",
            "s3:CreateBucket",
            "s3:Get*",
            "s3:List*",
            "sdb:BatchPutAttributes",
            "sdb:Select",
            "sqs:CreateQueue",
            "sqs:Delete*",
            "sqs:GetQueue*",
            "sqs:PurgeQueue",
            "sqs:ReceiveMessage"
        ]
    }]
}
EOT
}
resource "aws_iam_instance_profile" "emr_instance_profile" {
  name = "%[1]s_profile"
  role = aws_iam_role.emr_instance_profile.name
}

resource "aws_iam_role" "emr_instance_profile" {
  name = "%[1]s_profile_role"

  assume_role_policy = <<EOT
{
  "Version": "2008-10-17",
  "Statement": [
    {
      "Sid": "",
      "Effect": "Allow",
      "Principal": {
        "Service": "ec2.amazonaws.com"
      },
      "Action": "sts:AssumeRole"
    }
  ]
}
EOT
}

resource "aws_iam_role_policy_attachment" "emr_instance_profile" {
  role       = aws_iam_role.emr_instance_profile.id
  policy_arn = aws_iam_policy.emr_instance_profile.arn
}

resource "aws_iam_policy" "emr_instance_profile" {
  name = "%[1]s_profile"

  policy = <<EOT
{
    "Version": "2012-10-17",
    "Statement": [{
        "Effect": "Allow",
        "Resource": "*",
        "Action": [
            "cloudwatch:*",
            "dynamodb:*",
            "ec2:Describe*",
            "elasticmapreduce:Describe*",
            "elasticmapreduce:ListBootstrapActions",
            "elasticmapreduce:ListClusters",
            "elasticmapreduce:ListInstanceGroups",
            "elasticmapreduce:ListInstances",
            "elasticmapreduce:ListSteps",
            "kinesis:CreateStream",
            "kinesis:DeleteStream",
            "kinesis:DescribeStream",
            "kinesis:GetRecords",
            "kinesis:GetShardIterator",
            "kinesis:MergeShards",
            "kinesis:PutRecord",
            "kinesis:SplitShard",
            "rds:Describe*",
            "s3:*",
            "sdb:*",
            "sns:*",
            "sqs:*"
        ]
    }]
}
EOT
}

resource "aws_emr_cluster" "test" {
  applications                      = ["Hadoop", "Hive"]
  keep_job_flow_alive_when_no_steps = true
  log_uri                           = "s3n://terraform/testlog/"
  name                              = "%[1]s"
  release_label                     = "emr-5.30.1"
  service_role                      = aws_iam_role.emr_service.arn

  master_instance_group {
    instance_type = "c4.large"
  }

  core_instance_group {
    instance_count = 1
    instance_type  = "c4.large"
  }

  depends_on = [
    aws_route_table_association.test,
    aws_iam_role_policy_attachment.emr_service,
    aws_iam_role_policy_attachment.emr_instance_profile,
  ]

  ec2_attributes {
    subnet_id                         = aws_subnet.test.id
    emr_managed_master_security_group = aws_security_group.test.id
    emr_managed_slave_security_group  = aws_security_group.test.id
    instance_profile                  = aws_iam_instance_profile.emr_instance_profile.arn
  }

}
`<|MERGE_RESOLUTION|>--- conflicted
+++ resolved
@@ -230,11 +230,7 @@
 		}
 
 		if resp != nil && resp.ManagedScalingPolicy != nil {
-<<<<<<< HEAD
-			return fmt.Errorf("Error: EMR Managed Scaling Policy still exists")
-=======
 			return fmt.Errorf("EMR Managed Scaling Policy (%s) still exists", rs.Primary.ID)
->>>>>>> 27f1e21c
 		}
 	}
 

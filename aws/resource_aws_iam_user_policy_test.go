package aws

import (
	"fmt"
	"regexp"
	"strconv"
	"testing"

	"github.com/aws/aws-sdk-go/aws"
	"github.com/aws/aws-sdk-go/aws/awserr"
	"github.com/aws/aws-sdk-go/service/iam"
	"github.com/hashicorp/terraform/helper/acctest"
	"github.com/hashicorp/terraform/helper/resource"
	"github.com/hashicorp/terraform/terraform"
)

<<<<<<< HEAD
=======
func TestAccAWSIAMUserPolicy_importBasic(t *testing.T) {
	suffix := acctest.RandStringFromCharSet(10, acctest.CharSetAlpha)
	resourceName := fmt.Sprintf("aws_iam_user_policy.foo_%s", suffix)

	resource.ParallelTest(t, resource.TestCase{
		PreCheck:     func() { testAccPreCheck(t) },
		Providers:    testAccProviders,
		CheckDestroy: testAccCheckIAMUserPolicyDestroy,
		Steps: []resource.TestStep{
			{
				Config: testAccAwsIamUserPolicyConfig(suffix),
			},

			{
				ResourceName:      resourceName,
				ImportState:       true,
				ImportStateVerify: true,
			},
		},
	})
}

>>>>>>> 6b33bf50
func TestAccAWSIAMUserPolicy_basic(t *testing.T) {
	rInt := acctest.RandInt()
	policy1 := `{"Version":"2012-10-17","Statement":{"Effect":"Allow","Action":"*","Resource":"*"}}`
	policy2 := `{"Version":"2012-10-17","Statement":{"Effect":"Allow","Action":"iam:*","Resource":"*"}}`
	policyName := fmt.Sprintf("foo_policy_%d", rInt)
	policyResourceName := "aws_iam_user_policy.foo"
	userResourceName := "aws_iam_user.user"
	userName := fmt.Sprintf("test_user_%d", rInt)

	resource.ParallelTest(t, resource.TestCase{
		PreCheck:     func() { testAccPreCheck(t) },
		Providers:    testAccProviders,
		CheckDestroy: testAccCheckIAMUserPolicyDestroy,
		Steps: []resource.TestStep{
			{
				Config:      testAccIAMUserPolicyConfig_name(rInt, strconv.Quote("NonJSONString")),
				ExpectError: regexp.MustCompile("invalid JSON"),
			},
			{
				Config: testAccIAMUserPolicyConfig_name(rInt, strconv.Quote(policy1)),
				Check: resource.ComposeTestCheckFunc(
					testAccCheckIAMUserPolicy(userResourceName, policyResourceName),
					testAccCheckIAMUserPolicyExpectedPolicies(userResourceName, 1),
					resource.TestMatchResourceAttr(policyResourceName, "id", regexp.MustCompile(fmt.Sprintf("^%s:%s$", userName, policyName))),
					resource.TestCheckResourceAttr(policyResourceName, "name", policyName),
					resource.TestCheckResourceAttr(policyResourceName, "policy", policy1),
					resource.TestCheckResourceAttr(policyResourceName, "user", userName),
				),
			},
			{
				ResourceName:      policyResourceName,
				ImportState:       true,
				ImportStateVerify: true,
			},
			{
				Config: testAccIAMUserPolicyConfig_name(rInt, strconv.Quote(policy2)),
				Check: resource.ComposeTestCheckFunc(
					testAccCheckIAMUserPolicy(userResourceName, policyResourceName),
					testAccCheckIAMUserPolicyExpectedPolicies(userResourceName, 1),
					resource.TestCheckResourceAttr(policyResourceName, "policy", policy2),
				),
			},
		},
	})
}

func TestAccAWSIAMUserPolicy_disappears(t *testing.T) {
	var out iam.GetUserPolicyOutput
	suffix := acctest.RandStringFromCharSet(10, acctest.CharSetAlpha)
	resourceName := fmt.Sprintf("aws_iam_user_policy.foo_%s", suffix)

	resource.ParallelTest(t, resource.TestCase{
		PreCheck:     func() { testAccPreCheck(t) },
		Providers:    testAccProviders,
		CheckDestroy: testAccCheckIAMUserPolicyDestroy,
		Steps: []resource.TestStep{
			{
				Config: testAccAwsIamUserPolicyConfig(suffix),
				Check: resource.ComposeTestCheckFunc(
					testAccCheckIAMUserPolicyExists(resourceName, &out),
					testAccCheckIAMUserPolicyDisappears(&out),
				),
				ExpectNonEmptyPlan: true,
			},
		},
	})
}

func TestAccAWSIAMUserPolicy_namePrefix(t *testing.T) {
	rInt := acctest.RandInt()
	policy1 := `{"Version":"2012-10-17","Statement":{"Effect":"Allow","Action":"*","Resource":"*"}}`
	policy2 := `{"Version":"2012-10-17","Statement":{"Effect":"Allow","Action":"iam:*","Resource":"*"}}`
	policyNamePrefix := "foo_policy_"
	policyResourceName := "aws_iam_user_policy.foo"
	userResourceName := "aws_iam_user.user"
	userName := fmt.Sprintf("test_user_%d", rInt)

	resource.ParallelTest(t, resource.TestCase{
		PreCheck:      func() { testAccPreCheck(t) },
		IDRefreshName: policyResourceName,
		Providers:     testAccProviders,
		CheckDestroy:  testAccCheckIAMUserPolicyDestroy,
		Steps: []resource.TestStep{
			{
				Config: testAccIAMUserPolicyConfig_namePrefix(rInt, strconv.Quote(policy1)),
				Check: resource.ComposeTestCheckFunc(
					testAccCheckIAMUserPolicy(userResourceName, policyResourceName),
					testAccCheckIAMUserPolicyExpectedPolicies(userResourceName, 1),
					resource.TestMatchResourceAttr(policyResourceName, "id", regexp.MustCompile(fmt.Sprintf("^%s:%s.+$", userName, policyNamePrefix))),
					resource.TestCheckResourceAttr(policyResourceName, "name_prefix", policyNamePrefix),
					resource.TestCheckResourceAttr(policyResourceName, "policy", policy1),
				),
			},
			{
				ResourceName:            policyResourceName,
				ImportState:             true,
				ImportStateVerify:       true,
				ImportStateVerifyIgnore: []string{"name_prefix"},
			},
			{
				Config: testAccIAMUserPolicyConfig_namePrefix(rInt, strconv.Quote(policy2)),
				Check: resource.ComposeTestCheckFunc(
					testAccCheckIAMUserPolicy(userResourceName, policyResourceName),
					testAccCheckIAMUserPolicyExpectedPolicies(userResourceName, 1),
					resource.TestCheckResourceAttr(policyResourceName, "policy", policy2),
				),
			},
		},
	})
}

func TestAccAWSIAMUserPolicy_generatedName(t *testing.T) {
	rInt := acctest.RandInt()
	policy1 := `{"Version":"2012-10-17","Statement":{"Effect":"Allow","Action":"*","Resource":"*"}}`
	policy2 := `{"Version":"2012-10-17","Statement":{"Effect":"Allow","Action":"iam:*","Resource":"*"}}`
	policyResourceName := "aws_iam_user_policy.foo"
	userResourceName := "aws_iam_user.user"
	userName := fmt.Sprintf("test_user_%d", rInt)

	resource.ParallelTest(t, resource.TestCase{
		PreCheck:      func() { testAccPreCheck(t) },
		IDRefreshName: policyResourceName,
		Providers:     testAccProviders,
		CheckDestroy:  testAccCheckIAMUserPolicyDestroy,
		Steps: []resource.TestStep{
			{
				Config: testAccIAMUserPolicyConfig_generatedName(rInt, strconv.Quote(policy1)),
				Check: resource.ComposeTestCheckFunc(
					testAccCheckIAMUserPolicy(userResourceName, policyResourceName),
					testAccCheckIAMUserPolicyExpectedPolicies(userResourceName, 1),
					resource.TestMatchResourceAttr(policyResourceName, "id", regexp.MustCompile(fmt.Sprintf("^%s:.+$", userName))),
					resource.TestCheckResourceAttr(policyResourceName, "policy", policy1),
				),
			},
			{
				ResourceName:      policyResourceName,
				ImportState:       true,
				ImportStateVerify: true,
			},
			{
				Config: testAccIAMUserPolicyConfig_generatedName(rInt, strconv.Quote(policy2)),
				Check: resource.ComposeTestCheckFunc(
					testAccCheckIAMUserPolicy(userResourceName, policyResourceName),
					testAccCheckIAMUserPolicyExpectedPolicies(userResourceName, 1),
					resource.TestCheckResourceAttr(policyResourceName, "policy", policy2),
				),
			},
		},
	})
}

func TestAccAWSIAMUserPolicy_multiplePolicies(t *testing.T) {
	rInt := acctest.RandInt()
	policy1 := `{"Version":"2012-10-17","Statement":{"Effect":"Allow","Action":"*","Resource":"*"}}`
	policy2 := `{"Version":"2012-10-17","Statement":{"Effect":"Allow","Action":"iam:*","Resource":"*"}}`
	policyName1 := fmt.Sprintf("foo_policy_%d", rInt)
	policyName2 := fmt.Sprintf("bar_policy_%d", rInt)
	policyResourceName1 := "aws_iam_user_policy.foo"
	policyResourceName2 := "aws_iam_user_policy.bar"
	userResourceName := "aws_iam_user.user"

	resource.ParallelTest(t, resource.TestCase{
		PreCheck:     func() { testAccPreCheck(t) },
		Providers:    testAccProviders,
		CheckDestroy: testAccCheckIAMUserPolicyDestroy,
		Steps: []resource.TestStep{
			{
				Config: testAccIAMUserPolicyConfig_name(rInt, strconv.Quote(policy1)),
				Check: resource.ComposeTestCheckFunc(
					testAccCheckIAMUserPolicy(userResourceName, policyResourceName1),
					testAccCheckIAMUserPolicyExpectedPolicies(userResourceName, 1),
					resource.TestCheckResourceAttr(policyResourceName1, "name", policyName1),
					resource.TestCheckResourceAttr(policyResourceName1, "policy", policy1),
				),
			},
			{
				ResourceName:      policyResourceName1,
				ImportState:       true,
				ImportStateVerify: true,
			},
			{
				Config: testAccIAMUserPolicyConfig_multiplePolicies(rInt, strconv.Quote(policy1), strconv.Quote(policy2)),
				Check: resource.ComposeTestCheckFunc(
					testAccCheckIAMUserPolicy(userResourceName, policyResourceName1),
					testAccCheckIAMUserPolicy(userResourceName, policyResourceName2),
					testAccCheckIAMUserPolicyExpectedPolicies(userResourceName, 2),
					resource.TestCheckResourceAttr(policyResourceName1, "policy", policy1),
					resource.TestCheckResourceAttr(policyResourceName2, "name", policyName2),
					resource.TestCheckResourceAttr(policyResourceName2, "policy", policy2),
				),
			},
			{
				Config: testAccIAMUserPolicyConfig_multiplePolicies(rInt, strconv.Quote(policy2), strconv.Quote(policy2)),
				Check: resource.ComposeTestCheckFunc(
					testAccCheckIAMUserPolicy(userResourceName, policyResourceName1),
					testAccCheckIAMUserPolicy(userResourceName, policyResourceName2),
					testAccCheckIAMUserPolicyExpectedPolicies(userResourceName, 2),
					resource.TestCheckResourceAttr(policyResourceName1, "policy", policy2),
				),
			},
			{
				Config: testAccIAMUserPolicyConfig_name(rInt, strconv.Quote(policy2)),
				Check: resource.ComposeTestCheckFunc(
					testAccCheckIAMUserPolicy(userResourceName, policyResourceName1),
					testAccCheckIAMUserPolicyExpectedPolicies(userResourceName, 1),
				),
			},
		},
	})
}

func testAccCheckIAMUserPolicyExists(resource string, res *iam.GetUserPolicyOutput) resource.TestCheckFunc {
	return func(s *terraform.State) error {
		rs, ok := s.RootModule().Resources[resource]
		if !ok {
			return fmt.Errorf("Not found: %s", resource)
		}

		if rs.Primary.ID == "" {
			return fmt.Errorf("No Policy name is set")
		}

		user, name, err := resourceAwsIamUserPolicyParseId(rs.Primary.ID)
		if err != nil {
			return err
		}

		iamconn := testAccProvider.Meta().(*AWSClient).iamconn

		resp, err := iamconn.GetUserPolicy(&iam.GetUserPolicyInput{
			PolicyName: aws.String(name),
			UserName:   aws.String(user),
		})
		if err != nil {
			return err
		}

		*res = *resp

		return nil
	}
}

func testAccCheckIAMUserPolicyDestroy(s *terraform.State) error {
	iamconn := testAccProvider.Meta().(*AWSClient).iamconn

	for _, rs := range s.RootModule().Resources {
		if rs.Type != "aws_iam_user_policy" {
			continue
		}

		user, name, err := resourceAwsIamUserPolicyParseId(rs.Primary.ID)
		if err != nil {
			return err
		}

		request := &iam.GetUserPolicyInput{
			PolicyName: aws.String(name),
			UserName:   aws.String(user),
		}

		getResp, err := iamconn.GetUserPolicy(request)
		if err != nil {
			if iamerr, ok := err.(awserr.Error); ok && iamerr.Code() == "NoSuchEntity" {
				// none found, that's good
				return nil
			}
			return fmt.Errorf("Error reading IAM policy %s from user %s: %s", name, user, err)
		}

		if getResp != nil {
			return fmt.Errorf("Found IAM user policy, expected none: %s", getResp)
		}
	}

	return nil
}

func testAccCheckIAMUserPolicyDisappears(out *iam.GetUserPolicyOutput) resource.TestCheckFunc {
	return func(s *terraform.State) error {
		iamconn := testAccProvider.Meta().(*AWSClient).iamconn

		params := &iam.DeleteUserPolicyInput{
			PolicyName: out.PolicyName,
			UserName:   out.UserName,
		}

		_, err := iamconn.DeleteUserPolicy(params)
		return err
	}
}

func testAccCheckIAMUserPolicy(
	iamUserResource string,
	iamUserPolicyResource string) resource.TestCheckFunc {
	return func(s *terraform.State) error {
		rs, ok := s.RootModule().Resources[iamUserResource]
		if !ok {
			return fmt.Errorf("Not Found: %s", iamUserResource)
		}

		if rs.Primary.ID == "" {
			return fmt.Errorf("No ID is set")
		}

		policy, ok := s.RootModule().Resources[iamUserPolicyResource]
		if !ok {
			return fmt.Errorf("Not Found: %s", iamUserPolicyResource)
		}

		iamconn := testAccProvider.Meta().(*AWSClient).iamconn
		username, name, err := resourceAwsIamUserPolicyParseId(policy.Primary.ID)
		if err != nil {
			return err
		}

		_, err = iamconn.GetUserPolicy(&iam.GetUserPolicyInput{
			UserName:   aws.String(username),
			PolicyName: aws.String(name),
		})

		return err
	}
}

func testAccCheckIAMUserPolicyExpectedPolicies(iamUserResource string, expected int) resource.TestCheckFunc {
	return func(s *terraform.State) error {
		rs, ok := s.RootModule().Resources[iamUserResource]
		if !ok {
			return fmt.Errorf("Not Found: %s", iamUserResource)
		}

		if rs.Primary.ID == "" {
			return fmt.Errorf("No ID is set")
		}

		iamconn := testAccProvider.Meta().(*AWSClient).iamconn
		userPolicies, err := iamconn.ListUserPolicies(&iam.ListUserPoliciesInput{
			UserName: aws.String(rs.Primary.ID),
		})

		if err != nil {
			return err
		}

		if len(userPolicies.PolicyNames) != expected {
			return fmt.Errorf("Expected (%d) IAM user policies for user (%s), found: %d", expected, rs.Primary.ID, len(userPolicies.PolicyNames))
		}

		return nil
	}
}

func testAccAwsIamUserPolicyConfig(suffix string) string {
	return fmt.Sprintf(`
resource "aws_iam_user" "user_%[1]s" {
  name = "tf_test_user_test_%[1]s"
  path = "/"
}

resource "aws_iam_user_policy" "foo_%[1]s" {
  name = "tf_test_policy_test_%[1]s"
  user = "${aws_iam_user.user_%[1]s.name}"

  policy = <<EOF
{
  "Version": "2012-10-17",
  "Statement": {
    "Effect": "Allow",
    "Action": "*",
    "Resource": "*"
  }
}
EOF
}
`, suffix)
}

func testAccIAMUserPolicyConfig_name(rInt int, policy string) string {
	return fmt.Sprintf(`
%s

resource "aws_iam_user_policy" "foo" {
  name = "foo_policy_%d"
  user = "${aws_iam_user.user.name}"
  policy = %v
}
`, testAccAWSUserConfig(fmt.Sprintf("test_user_%d", rInt), "/"), rInt, policy)
}

func testAccIAMUserPolicyConfig_namePrefix(rInt int, policy string) string {
	return fmt.Sprintf(`
%s

resource "aws_iam_user_policy" "foo" {
  name_prefix = "foo_policy_"
  user = "${aws_iam_user.user.name}"
  policy = %v
}
`, testAccAWSUserConfig(fmt.Sprintf("test_user_%d", rInt), "/"), policy)
}

func testAccIAMUserPolicyConfig_generatedName(rInt int, policy string) string {
	return fmt.Sprintf(`
%s

resource "aws_iam_user_policy" "foo" {
  user = "${aws_iam_user.user.name}"
  policy = %v
}
`, testAccAWSUserConfig(fmt.Sprintf("test_user_%d", rInt), "/"), policy)
}

func testAccIAMUserPolicyConfig_multiplePolicies(rInt int, policy1, policy2 string) string {
	return fmt.Sprintf(`
%[1]s

resource "aws_iam_user_policy" "foo" {
  name = "foo_policy_%[2]d"
  user = "${aws_iam_user.user.name}"
  policy = %[3]v
}

resource "aws_iam_user_policy" "bar" {
  name = "bar_policy_%[2]d"
  user = "${aws_iam_user.user.name}"
  policy = %[4]v
}
`, testAccAWSUserConfig(fmt.Sprintf("test_user_%d", rInt), "/"), rInt, policy1, policy2)
}<|MERGE_RESOLUTION|>--- conflicted
+++ resolved
@@ -14,31 +14,6 @@
 	"github.com/hashicorp/terraform/terraform"
 )
 
-<<<<<<< HEAD
-=======
-func TestAccAWSIAMUserPolicy_importBasic(t *testing.T) {
-	suffix := acctest.RandStringFromCharSet(10, acctest.CharSetAlpha)
-	resourceName := fmt.Sprintf("aws_iam_user_policy.foo_%s", suffix)
-
-	resource.ParallelTest(t, resource.TestCase{
-		PreCheck:     func() { testAccPreCheck(t) },
-		Providers:    testAccProviders,
-		CheckDestroy: testAccCheckIAMUserPolicyDestroy,
-		Steps: []resource.TestStep{
-			{
-				Config: testAccAwsIamUserPolicyConfig(suffix),
-			},
-
-			{
-				ResourceName:      resourceName,
-				ImportState:       true,
-				ImportStateVerify: true,
-			},
-		},
-	})
-}
-
->>>>>>> 6b33bf50
 func TestAccAWSIAMUserPolicy_basic(t *testing.T) {
 	rInt := acctest.RandInt()
 	policy1 := `{"Version":"2012-10-17","Statement":{"Effect":"Allow","Action":"*","Resource":"*"}}`

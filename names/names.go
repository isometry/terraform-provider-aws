// Copyright (c) HashiCorp, Inc.
// SPDX-License-Identifier: MPL-2.0

// Package names provides constants for AWS service names that are used as keys
// for the endpoints slice in internal/conns/conns.go. The package also exposes
// access to data found in the data/names_data.csv file, which provides additional
// service-related name information.
//
// Consumers of the names package include the conns package
// (internal/conn/conns.go), the provider package
// (internal/provider/provider.go), generators, and the skaff tool.
//
// It is very important that information in the data/names_data.csv be exactly
// correct because the Terrform AWS Provider relies on the information to
// function correctly.
package names

import (
	"fmt"
	"log"
	"strings"

	"github.com/hashicorp/terraform-provider-aws/names/data"
)

// Endpoint constants defined by the AWS SDK v1 but not defined in the AWS SDK v2.
const (
	AccessAnalyzerEndpointID             = "access-analyzer"
	ACMPCAEndpointID                     = "acm-pca"
	AMPEndpointID                        = "aps"
	AppIntegrationsEndpointID            = "app-integrations"
	AppConfigEndpointID                  = "appconfig"
	AmplifyEndpointID                    = "amplify"
	APIGatewayID                         = "apigateway"
	APIGatewayV2EndpointID               = "apigateway"
	AthenaEndpointID                     = "athena"
	AuditManagerEndpointID               = "auditmanager"
	AutoScalingPlansEndpointID           = "autoscaling-plans"
	BatchEndpointID                      = "batch"
	BedrockAgentEndpointID               = "bedrockagent"
	BedrockEndpointID                    = "bedrock"
	BCMDataExportsEndpointID             = "bcm-data-exports"
	BudgetsEndpointID                    = "budgets"
	ChimeSDKMediaPipelinesEndpointID     = "media-pipelines-chime"
	ChimeSDKVoiceEndpointID              = "voice-chime"
<<<<<<< HEAD
	CloudFormationEndpointID             = "cloudformation"
=======
	CloudFrontEndpointID                 = "cloudfront"
>>>>>>> a48f1acf
	CloudSearchEndpointID                = "cloudsearch"
	CloudWatchEndpointID                 = "monitoring"
	Cloud9EndpointID                     = "cloud9"
	CodeArtifactEndpointID               = "codeartifact"
	CodeGuruReviewerEndpointID           = "codeguru-reviewer"
	CodeStarConnectionsEndpointID        = "codestar-connections"
	CognitoIdentityEndpointID            = "cognito-identity"
	ComprehendEndpointID                 = "comprehend"
	ConfigServiceEndpointID              = "config"
	DevOpsGuruEndpointID                 = "devops-guru"
	ECREndpointID                        = "api.ecr"
	EKSEndpointID                        = "eks"
	EMREndpointID                        = "elasticmapreduce"
	EventsEndpointID                     = "events"
	EvidentlyEndpointID                  = "evidently"
	FMSEndpointID                        = "fms"
	IdentityStoreEndpointID              = "identitystore"
	Inspector2EndpointID                 = "inspector2"
	IVSChatEndpointID                    = "ivschat"
	KendraEndpointID                     = "kendra"
	KMSEndpointID                        = "kms"
	LambdaEndpointID                     = "lambda"
	LexV2ModelsEndpointID                = "models-v2-lex"
	M2EndpointID                         = "m2"
	MediaConvertEndpointID               = "mediaconvert"
	MediaLiveEndpointID                  = "medialive"
	MQEndpointID                         = "mq"
	ObservabilityAccessManagerEndpointID = "oam"
	OpenSearchServerlessEndpointID       = "aoss"
	OpenSearchIngestionEndpointID        = "osis"
	PipesEndpointID                      = "pipes"
	PollyEndpointID                      = "polly"
	QLDBEndpointID                       = "qldb"
	RedshiftServerlessEndpointID         = "redshift-serverless"
	RedshiftEndpointID                   = "redshift"
	RekognitionEndpointID                = "rekognition"
	ResourceExplorer2EndpointID          = "resource-explorer-2"
	RolesAnywhereEndpointID              = "rolesanywhere"
	Route53DomainsEndpointID             = "route53domains"
	SchedulerEndpointID                  = "scheduler"
	ServiceQuotasEndpointID              = "servicequotas"
	ServiceCatalogAppRegistryEndpointID  = "servicecatalog-appregistry"
	ShieldEndpointID                     = "shield"
	SSMEndpointID                        = "ssm"
	SSMIncidentsEndpointID               = "ssm-incidents"
	SSOAdminEndpointID                   = "sso"
	STSEndpointID                        = "sts"
	TranscribeEndpointID                 = "transcribe"
	VerifiedPermissionsEndpointID        = "verifiedpermissions"
	VPCLatticeEndpointID                 = "vpc-lattice"
)

// These should move to aws-sdk-go-base.
// See https://github.com/hashicorp/aws-sdk-go-base/issues/649.
const (
	ChinaPartitionID      = "aws-cn"     // AWS China partition.
	ISOPartitionID        = "aws-iso"    // AWS ISO (US) partition.
	ISOBPartitionID       = "aws-iso-b"  // AWS ISOB (US) partition.
	ISOEPartitionID       = "aws-iso-e"  // AWS ISOE (Europe) partition.
	ISOFPartitionID       = "aws-iso-f"  // AWS ISOF partition.
	StandardPartitionID   = "aws"        // AWS Standard partition.
	USGovCloudPartitionID = "aws-us-gov" // AWS GovCloud (US) partition.
)

const (
	// AWS Standard partition's regions.
	GlobalRegionID = "aws-global" // AWS Standard global region.

	AFSouth1RegionID     = "af-south-1"     // Africa (Cape Town).
	APEast1RegionID      = "ap-east-1"      // Asia Pacific (Hong Kong).
	APNortheast1RegionID = "ap-northeast-1" // Asia Pacific (Tokyo).
	APNortheast2RegionID = "ap-northeast-2" // Asia Pacific (Seoul).
	APNortheast3RegionID = "ap-northeast-3" // Asia Pacific (Osaka).
	APSouth1RegionID     = "ap-south-1"     // Asia Pacific (Mumbai).
	APSouth2RegionID     = "ap-south-2"     // Asia Pacific (Hyderabad).
	APSoutheast1RegionID = "ap-southeast-1" // Asia Pacific (Singapore).
	APSoutheast2RegionID = "ap-southeast-2" // Asia Pacific (Sydney).
	APSoutheast3RegionID = "ap-southeast-3" // Asia Pacific (Jakarta).
	APSoutheast4RegionID = "ap-southeast-4" // Asia Pacific (Melbourne).
	CACentral1RegionID   = "ca-central-1"   // Canada (Central).
	CAWest1RegionID      = "ca-west-1"      // Canada West (Calgary).
	EUCentral1RegionID   = "eu-central-1"   // Europe (Frankfurt).
	EUCentral2RegionID   = "eu-central-2"   // Europe (Zurich).
	EUNorth1RegionID     = "eu-north-1"     // Europe (Stockholm).
	EUSouth1RegionID     = "eu-south-1"     // Europe (Milan).
	EUSouth2RegionID     = "eu-south-2"     // Europe (Spain).
	EUWest1RegionID      = "eu-west-1"      // Europe (Ireland).
	EUWest2RegionID      = "eu-west-2"      // Europe (London).
	EUWest3RegionID      = "eu-west-3"      // Europe (Paris).
	ILCentral1RegionID   = "il-central-1"   // Israel (Tel Aviv).
	MECentral1RegionID   = "me-central-1"   // Middle East (UAE).
	MESouth1RegionID     = "me-south-1"     // Middle East (Bahrain).
	SAEast1RegionID      = "sa-east-1"      // South America (Sao Paulo).
	USEast1RegionID      = "us-east-1"      // US East (N. Virginia).
	USEast2RegionID      = "us-east-2"      // US East (Ohio).
	USWest1RegionID      = "us-west-1"      // US West (N. California).
	USWest2RegionID      = "us-west-2"      // US West (Oregon).

	// AWS China partition's regions.
	CNNorth1RegionID     = "cn-north-1"     // China (Beijing).
	CNNorthwest1RegionID = "cn-northwest-1" // China (Ningxia).

	// AWS GovCloud (US) partition's regions.
	USGovEast1RegionID = "us-gov-east-1" // AWS GovCloud (US-East).
	USGovWest1RegionID = "us-gov-west-1" // AWS GovCloud (US-West).

	// AWS ISO (US) partition's regions.
	USISOEast1RegionID = "us-iso-east-1" // US ISO East.
	USISOWest1RegionID = "us-iso-west-1" // US ISO WEST.

	// AWS ISOB (US) partition's regions.
	USISOBEast1RegionID = "us-isob-east-1" // US ISOB East (Ohio).
)

func DNSSuffixForPartition(partition string) string {
	switch partition {
	case "":
		return ""
	case ChinaPartitionID:
		return "amazonaws.com.cn"
	case ISOPartitionID:
		return "c2s.ic.gov"
	case ISOBPartitionID:
		return "sc2s.sgov.gov"
	case ISOEPartitionID:
		return "cloud.adc-e.uk"
	case ISOFPartitionID:
		return "csp.hci.ic.gov"
	default:
		return "amazonaws.com"
	}
}

func IsOptInRegion(region string) bool {
	switch region {
	case AFSouth1RegionID,
		APEast1RegionID, APSouth2RegionID,
		APSoutheast3RegionID, APSoutheast4RegionID,
		CAWest1RegionID,
		EUCentral2RegionID,
		EUSouth1RegionID, EUSouth2RegionID,
		ILCentral1RegionID,
		MECentral1RegionID,
		MESouth1RegionID:
		return true
	default:
		return false
	}
}

func PartitionForRegion(region string) string {
	switch region {
	case "":
		return ""
	case CNNorth1RegionID, CNNorthwest1RegionID:
		return ChinaPartitionID
	case USISOEast1RegionID, USISOWest1RegionID:
		return ISOPartitionID
	case USISOBEast1RegionID:
		return ISOBPartitionID
	case USGovEast1RegionID, USGovWest1RegionID:
		return USGovCloudPartitionID
	default:
		return StandardPartitionID
	}
}

// ReverseDNS switches a DNS hostname to reverse DNS and vice-versa.
func ReverseDNS(hostname string) string {
	parts := strings.Split(hostname, ".")

	for i, j := 0, len(parts)-1; i < j; i, j = i+1, j-1 {
		parts[i], parts[j] = parts[j], parts[i]
	}

	return strings.Join(parts, ".")
}

// Type ServiceDatum corresponds closely to columns in `data/names_data.csv` and are
// described in detail in README.md.
type ServiceDatum struct {
	Aliases            []string
	AwsServiceEnvVar   string
	Brand              string
	ClientSDKV1        bool
	DeprecatedEnvVar   string
	EndpointOnly       bool
	GoV1ClientTypeName string
	GoV1Package        string
	GoV2Package        string
	HumanFriendly      string
	ProviderNameUpper  string
	SdkId              string
	TfAwsEnvVar        string
}

// serviceData key is the AWS provider service package
var serviceData map[string]*ServiceDatum

func init() {
	serviceData = make(map[string]*ServiceDatum)

	// Data from names_data.csv
	if err := readCSVIntoServiceData(); err != nil {
		log.Fatalf("reading CSV into service data: %s", err)
	}
}

func readCSVIntoServiceData() error {
	// names_data.csv is dynamically embedded so changes, additions should be made
	// there also

	d, err := data.ReadAllServiceData()
	if err != nil {
		return fmt.Errorf("reading CSV into service data: %w", err)
	}

	for _, l := range d {
		if l.Exclude() {
			continue
		}

		if l.NotImplemented() && !l.EndpointOnly() {
			continue
		}

		p := l.ProviderPackage()

		serviceData[p] = &ServiceDatum{
			AwsServiceEnvVar:   l.AwsServiceEnvVar(),
			Brand:              l.Brand(),
			ClientSDKV1:        l.ClientSDKV1(),
			DeprecatedEnvVar:   l.DeprecatedEnvVar(),
			EndpointOnly:       l.EndpointOnly(),
			GoV1ClientTypeName: l.GoV1ClientTypeName(),
			GoV1Package:        l.GoV1Package(),
			GoV2Package:        l.GoV2Package(),
			HumanFriendly:      l.HumanFriendly(),
			ProviderNameUpper:  l.ProviderNameUpper(),
			SdkId:              l.SdkId(),
			TfAwsEnvVar:        l.TfAwsEnvVar(),
		}

		a := []string{p}

		if len(l.Aliases()) > 0 {
			a = append(a, l.Aliases()...)
		}

		serviceData[p].Aliases = a
	}

	return nil
}

func ProviderPackageForAlias(serviceAlias string) (string, error) {
	for k, v := range serviceData {
		for _, hclKey := range v.Aliases {
			if serviceAlias == hclKey {
				return k, nil
			}
		}
	}

	return "", fmt.Errorf("unable to find service for service alias %s", serviceAlias)
}

func ProviderPackages() []string {
	keys := make([]string, len(serviceData))

	i := 0
	for k := range serviceData {
		keys[i] = k
		i++
	}

	return keys
}

func Aliases() []string {
	keys := make([]string, 0)

	for _, v := range serviceData {
		keys = append(keys, v.Aliases...)
	}

	return keys
}

type Endpoint struct {
	ProviderPackage string
	Aliases         []string
}

func Endpoints() []Endpoint {
	endpoints := make([]Endpoint, 0, len(serviceData))

	for k, v := range serviceData {
		ep := Endpoint{
			ProviderPackage: k,
		}
		if len(v.Aliases) > 1 {
			ep.Aliases = v.Aliases[1:]
		}
		endpoints = append(endpoints, ep)
	}

	return endpoints
}

type ServiceNameUpper struct {
	ProviderPackage   string
	ProviderNameUpper string
	SdkID             string
}

func ServiceNamesUpper() []ServiceNameUpper {
	serviceNames := make([]ServiceNameUpper, 0, len(serviceData))

	for k, v := range serviceData {
		sn := ServiceNameUpper{
			ProviderPackage:   k,
			ProviderNameUpper: v.ProviderNameUpper,
			SdkID:             v.SdkId,
		}
		serviceNames = append(serviceNames, sn)
	}

	return serviceNames
}

func ProviderNameUpper(service string) (string, error) {
	if v, ok := serviceData[service]; ok {
		return v.ProviderNameUpper, nil
	}

	return "", fmt.Errorf("no service data found for %s", service)
}

// Deprecated `AWS_<service>_ENDPOINT` envvar defined for some services
func DeprecatedEnvVar(service string) string {
	if v, ok := serviceData[service]; ok {
		return v.DeprecatedEnvVar
	}

	return ""
}

// Deprecated `TF_AWS_<service>_ENDPOINT` envvar defined for some services
func TfAwsEnvVar(service string) string {
	if v, ok := serviceData[service]; ok {
		return v.TfAwsEnvVar
	}

	return ""
}

// Standard service endpoint envvar defined by AWS
func AwsServiceEnvVar(service string) string {
	if v, ok := serviceData[service]; ok {
		return v.AwsServiceEnvVar
	}

	return ""
}

// Service SDK ID from AWS SDK for Go v2
func SdkId(service string) string {
	if v, ok := serviceData[service]; ok {
		return v.SdkId
	}

	return ""
}

func ClientSDKV1(service string) bool {
	if v, ok := serviceData[service]; ok {
		return v.ClientSDKV1
	}

	return false
}

func FullHumanFriendly(service string) (string, error) {
	if v, ok := serviceData[service]; ok {
		if v.Brand == "" {
			return v.HumanFriendly, nil
		}

		return fmt.Sprintf("%s %s", v.Brand, v.HumanFriendly), nil
	}

	if s, err := ProviderPackageForAlias(service); err == nil {
		return FullHumanFriendly(s)
	}

	return "", fmt.Errorf("no service data found for %s", service)
}

func HumanFriendly(service string) (string, error) {
	if v, ok := serviceData[service]; ok {
		return v.HumanFriendly, nil
	}

	if s, err := ProviderPackageForAlias(service); err == nil {
		return HumanFriendly(s)
	}

	return "", fmt.Errorf("no service data found for %s", service)
}

func AWSGoPackage(providerPackage string, version int) (string, error) {
	switch version {
	case 1:
		return AWSGoV1Package(providerPackage)
	case 2:
		return AWSGoV2Package(providerPackage)
	default:
		return "", fmt.Errorf("unsupported AWS SDK Go version: %d", version)
	}
}

func AWSGoV1Package(providerPackage string) (string, error) {
	if v, ok := serviceData[providerPackage]; ok {
		return v.GoV1Package, nil
	}

	return "", fmt.Errorf("getting AWS SDK Go v1 package, %s not found", providerPackage)
}

func AWSGoV2Package(providerPackage string) (string, error) {
	if v, ok := serviceData[providerPackage]; ok {
		return v.GoV2Package, nil
	}

	return "", fmt.Errorf("getting AWS SDK Go v2 package, %s not found", providerPackage)
}

func AWSGoClientTypeName(providerPackage string, version int) (string, error) {
	switch version {
	case 1:
		return AWSGoV1ClientTypeName(providerPackage)
	case 2:
		return "Client", nil
	default:
		return "", fmt.Errorf("unsupported AWS SDK Go version: %d", version)
	}
}

func AWSGoV1ClientTypeName(providerPackage string) (string, error) {
	if v, ok := serviceData[providerPackage]; ok {
		return v.GoV1ClientTypeName, nil
	}

	return "", fmt.Errorf("getting AWS SDK Go v1 client type name, %s not found", providerPackage)
}<|MERGE_RESOLUTION|>--- conflicted
+++ resolved
@@ -43,11 +43,8 @@
 	BudgetsEndpointID                    = "budgets"
 	ChimeSDKMediaPipelinesEndpointID     = "media-pipelines-chime"
 	ChimeSDKVoiceEndpointID              = "voice-chime"
-<<<<<<< HEAD
 	CloudFormationEndpointID             = "cloudformation"
-=======
 	CloudFrontEndpointID                 = "cloudfront"
->>>>>>> a48f1acf
 	CloudSearchEndpointID                = "cloudsearch"
 	CloudWatchEndpointID                 = "monitoring"
 	Cloud9EndpointID                     = "cloud9"
